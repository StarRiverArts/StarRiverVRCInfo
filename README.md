<<<<<<< HEAD
# VRChat WorldInfo by StarRiver

This repository contains two separate toolsets:

## Racing Club
Utilities that download racing records from a Google Spreadsheet and
build text or HTML leaderboards. See [`Racing Club/README.md`](Racing%20Club/README.md)
for full usage instructions.

## VRChat World Info
A small workflow for collecting VRChat world information, approving entries
and exporting a JSON file for use on a website or inside Unity.
See [`VRChat World Info/README.md`](VRChat%20World%20Info/README.md) for details.

For Traditional Chinese instructions, read
[`README.zh_TW.md`](README.zh_TW.md).
=======
# VR_RacingClubTW

This repository contains utilities for reading racing data from a public
Google Spreadsheet and showing the processed results inside VRChat.

## fetch_sheet.py

`fetch_sheet.py` downloads the `歷史紀錄` worksheet from the public Google
Spreadsheet identified by the ID `1ifyJiZfDAJD4kf-67puKALA2ikEHCSrnw02dvewdFO0`.
The script exports the sheet as CSV and prints each row. It requires Python 3 and
internet access. Run it with:

```bash
python3 fetch_sheet.py
```

If the environment blocks outbound network requests the script will fail with a
`403 Forbidden` error.

## generate_summary.py

`generate_summary.py` builds a small text report from the spreadsheet data.
The file `report/summary.txt` will be created containing a list of statistics.

```bash
python3 generate_summary.py
```

The script relies on `fetch_sheet.py` and therefore also requires internet
access.

## build_leaderboards.py

`build_leaderboards.py` combines fetching the sheet, storing the raw CSV under
`data/history.csv` and producing a simple text leaderboard at
`data/leaderboard.txt`. The leaderboard lists the fastest driver for each
track, best times per vehicle, each driver's career best and more. If a row is
marked as belonging to a championship, it will be listed separately.

Run it with:

```bash
python3 build_leaderboards.py
```

## prefab/TextDisplay.cs

`prefab/TextDisplay.cs` is a simple Unity component that downloads a text file
from a URL and displays it in a `Text` UI element. Attach it to a prefab and set
the `url` and `targetText` fields in the Inspector.

## build_site.py

`build_site.py` reads the generated leaderboard text and creates a static
`site/index.html` page. This page can be served via GitHub Pages so players can
browse the latest results.

```bash
python3 build_site.py
```

After committing the contents of the `site` directory you can configure GitHub
Pages to publish from that folder.
>>>>>>> fa8a3eec
<|MERGE_RESOLUTION|>--- conflicted
+++ resolved
@@ -1,4 +1,4 @@
-<<<<<<< HEAD
+
 # VRChat WorldInfo by StarRiver
 
 This repository contains two separate toolsets:
@@ -14,69 +14,4 @@
 See [`VRChat World Info/README.md`](VRChat%20World%20Info/README.md) for details.
 
 For Traditional Chinese instructions, read
-[`README.zh_TW.md`](README.zh_TW.md).
-=======
-# VR_RacingClubTW
-
-This repository contains utilities for reading racing data from a public
-Google Spreadsheet and showing the processed results inside VRChat.
-
-## fetch_sheet.py
-
-`fetch_sheet.py` downloads the `歷史紀錄` worksheet from the public Google
-Spreadsheet identified by the ID `1ifyJiZfDAJD4kf-67puKALA2ikEHCSrnw02dvewdFO0`.
-The script exports the sheet as CSV and prints each row. It requires Python 3 and
-internet access. Run it with:
-
-```bash
-python3 fetch_sheet.py
-```
-
-If the environment blocks outbound network requests the script will fail with a
-`403 Forbidden` error.
-
-## generate_summary.py
-
-`generate_summary.py` builds a small text report from the spreadsheet data.
-The file `report/summary.txt` will be created containing a list of statistics.
-
-```bash
-python3 generate_summary.py
-```
-
-The script relies on `fetch_sheet.py` and therefore also requires internet
-access.
-
-## build_leaderboards.py
-
-`build_leaderboards.py` combines fetching the sheet, storing the raw CSV under
-`data/history.csv` and producing a simple text leaderboard at
-`data/leaderboard.txt`. The leaderboard lists the fastest driver for each
-track, best times per vehicle, each driver's career best and more. If a row is
-marked as belonging to a championship, it will be listed separately.
-
-Run it with:
-
-```bash
-python3 build_leaderboards.py
-```
-
-## prefab/TextDisplay.cs
-
-`prefab/TextDisplay.cs` is a simple Unity component that downloads a text file
-from a URL and displays it in a `Text` UI element. Attach it to a prefab and set
-the `url` and `targetText` fields in the Inspector.
-
-## build_site.py
-
-`build_site.py` reads the generated leaderboard text and creates a static
-`site/index.html` page. This page can be served via GitHub Pages so players can
-browse the latest results.
-
-```bash
-python3 build_site.py
-```
-
-After committing the contents of the `site` directory you can configure GitHub
-Pages to publish from that folder.
->>>>>>> fa8a3eec
+[`README.zh_TW.md`](README.zh_TW.md).