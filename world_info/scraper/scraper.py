
"""Retrieve world data from the VRChat API.

This script queries the unofficial VRChat API to fetch world information and
stores the results as a JSON list.  Searching by keyword uses the HTTP API.
To list a creator's worlds we scrape the website using Playwright because there
is no stable API endpoint.  Authentication headers can be supplied in
``headers.json`` or via command line options.  The credentials file is ignored
by git so your secrets remain local.
"""

from __future__ import annotations

import base64
import json
from pathlib import Path
from typing import Dict, List, Optional
import time

<<<<<<< HEAD
try:
    from playwright.sync_api import sync_playwright  # type: ignore
except Exception:  # pragma: no cover - optional dependency
    sync_playwright = None  # type: ignore
=======
from playwright.sync_api import sync_playwright
>>>>>>> ffa1a470

import requests

BASE = Path(__file__).parent
HEADERS_FILE = BASE / "headers.json"


def _load_headers(cookie: Optional[str] = None,
                  username: Optional[str] = None,
                  password: Optional[str] = None) -> Dict[str, str]:
    """Load HTTP headers from ``headers.json`` and command line options."""

    headers = {"User-Agent": "Mozilla/5.0"}

    if HEADERS_FILE.exists():
        with open(HEADERS_FILE, "r", encoding="utf-8") as f:
            try:
                headers.update(json.load(f))
            except json.JSONDecodeError:
                pass

    if cookie:
        headers["Cookie"] = cookie
<<<<<<< HEAD

    if username and password:
        token = base64.b64encode(f"{username}:{password}".encode()).decode()
        headers["Authorization"] = f"Basic {token}"

    return headers


HEADERS: Dict[str, str] = _load_headers()

=======

    if username and password:
        token = base64.b64encode(f"{username}:{password}".encode()).decode()
        headers["Authorization"] = f"Basic {token}"

    return headers

HEADERS: Dict[str, str] = _load_headers()

HEADERS: Dict[str, str] = _load_headers()

>>>>>>> ffa1a470

def _fetch_paginated(base_url: str, limit: int, delay: float,
                     headers: Optional[Dict[str, str]] = None) -> List[dict]:
    """Fetch up to ``limit`` worlds from ``base_url`` using pagination."""
    results: List[dict] = []
    offset = 0
    while len(results) < limit:
        remaining = min(60, limit - len(results))
        sep = '&' if '?' in base_url else '?'  # handle URLs with no query yet
        url = f"{base_url}{sep}n={remaining}&offset={offset}"
        try:
            r = requests.get(url, headers=headers or HEADERS, timeout=30)
            r.raise_for_status()
        except requests.exceptions.HTTPError as e:  # pragma: no cover - runtime only
            if e.response is not None and e.response.status_code == 403:
                raise RuntimeError(
                    "403 Forbidden: check your cookie or login credentials"
                ) from e
            raise
        chunk = r.json()
        if not isinstance(chunk, list):
            break
        results.extend(chunk)
        if len(chunk) < remaining:
            break
        offset += len(chunk)
        time.sleep(delay)
    return results[:limit]


def search_worlds(keyword: str, limit: int = 20, delay: float = 1.0,
                  headers: Optional[Dict[str, str]] = None) -> List[dict]:
    base = f"https://api.vrchat.cloud/api/1/worlds?search={keyword}"
    return _fetch_paginated(base, limit, delay, headers)


def _cookie_to_playwright(cookie_str: str) -> List[Dict[str, str]]:
    """Convert a standard cookie header string into Playwright cookie dicts."""
    cookies: List[Dict[str, str]] = []
    for part in cookie_str.split(";"):
        if "=" in part:
            name, value = part.strip().split("=", 1)
            cookies.append({"name": name, "value": value, "url": "https://vrchat.com"})
    return cookies
<<<<<<< HEAD

=======
>>>>>>> ffa1a470

def get_user_worlds(user_id: str, limit: int = 20, delay: float = 1.0,
                    headers: Optional[Dict[str, str]] = None) -> List[dict]:
    """Fetch worlds created by the given user ID.

<<<<<<< HEAD
=======
def get_user_worlds(user_id: str, limit: int = 20, delay: float = 1.0,
                    headers: Optional[Dict[str, str]] = None) -> List[dict]:
    """Fetch worlds created by the given user ID.

>>>>>>> ffa1a470
    VRChat does not expose an official endpoint for this, so we load the
    user's page using Playwright and parse the world cards from the HTML.
    """

<<<<<<< HEAD
    if sync_playwright is None:
        raise RuntimeError("playwright is required for user world scraping")

=======
>>>>>>> ffa1a470
    headers = headers or HEADERS
    cookie_str = headers.get("Cookie", "")

    url = f"https://vrchat.com/home/user/{user_id}"
    results: List[dict] = []

    with sync_playwright() as p:
        browser = p.chromium.launch(headless=True)
        context = browser.new_context()
        if cookie_str:
            context.add_cookies(_cookie_to_playwright(cookie_str))
        page = context.new_page()
        page.goto(url)
        page.wait_for_timeout(int(delay * 1000))

        while len(results) < limit:
            cards = page.query_selector_all("a[href^='/home/world/wrld_']")
            for card in cards[len(results):]:
                name = (card.inner_text() or "").strip()
                link = card.get_attribute("href") or ""
                world_id = link.split("/")[-1]
                results.append({"name": name, "id": world_id})
                if len(results) >= limit:
                    break

            if len(results) >= limit:
                break
            show_more = page.query_selector("button:has-text('Show More')")
            if show_more:
                show_more.click()
                page.wait_for_timeout(int(delay * 1000))
            else:
                break

        browser.close()

    # For each world ID we can fetch detailed info via the official world endpoint
    details: List[dict] = []
    for r in results:
        try:
            info = requests.get(
                f"https://api.vrchat.cloud/api/1/worlds/{r['id']}",
                headers=headers,
                timeout=30,
            )
            info.raise_for_status()
            details.append(info.json())
        except requests.HTTPError:
            continue

    return details[:limit]


def extract_info(world: dict) -> Dict[str, object]:
    return {
        "worldId": world.get("id"),
        "世界名稱": world.get("name"),
        "世界ID": world.get("id"),
        "世界大小": world.get("capacity"),
        "上傳日期": world.get("created_at"),
        "更新日期": world.get("updated_at"),
        "實驗室日期": world.get("labsPublicationDate"),
        "發布日期": world.get("publicationDate"),
        "瀏覽人次": world.get("visits"),
        "收藏人次": world.get("favorites"),
        "世界熱度": world.get("heat"),
        "世界熱門度": world.get("popularity"),
        "Tag": world.get("tags"),
        "世界連結": f"https://vrchat.com/home/world/{world.get('id')}",
    }


def fetch_worlds(*,
                 keyword: Optional[str] = None,
                 user_id: Optional[str] = None,
                 limit: int = 20,
                 delay: float = 1.0,
                 headers: Optional[Dict[str, str]] = None) -> List[dict]:
    """High level helper to fetch worlds by keyword or user ID."""
    if keyword:
        return search_worlds(keyword, limit, delay, headers)
    if user_id:
        return get_user_worlds(user_id, limit, delay, headers)
    raise ValueError("keyword or user_id required")


def main() -> None:
    import argparse

    parser = argparse.ArgumentParser(description="Query VRChat worlds")
    parser.add_argument("--keyword", help="search keyword")
    parser.add_argument("--user", help="creator userId")
    parser.add_argument("--limit", type=int, default=20, help="maximum worlds")
    parser.add_argument("--delay", type=float, default=1.0, help="seconds between requests")
    parser.add_argument("--out", type=Path, default=BASE / "raw_worlds.json", help="output JSON path")
    parser.add_argument("--cookie", help="authentication cookie string")
    parser.add_argument("--username", help="basic auth username")
    parser.add_argument("--password", help="basic auth password")
    args = parser.parse_args()

    global HEADERS
    HEADERS = _load_headers(args.cookie, args.username, args.password)

    if args.keyword:
        worlds = search_worlds(args.keyword, args.limit, args.delay, HEADERS)
    elif args.user:
        worlds = get_user_worlds(args.user, args.limit, args.delay, HEADERS)
    else:
        parser.error("--keyword or --user is required")

    parsed = [extract_info(w) for w in worlds]
    with open(args.out, "w", encoding="utf-8") as f:
        json.dump(parsed, f, ensure_ascii=False, indent=2)
    print(f"Saved {len(parsed)} worlds to {args.out}")


if __name__ == "__main__":
    main()
<|MERGE_RESOLUTION|>--- conflicted
+++ resolved
@@ -17,14 +17,10 @@
 from typing import Dict, List, Optional
 import time
 
-<<<<<<< HEAD
 try:
     from playwright.sync_api import sync_playwright  # type: ignore
 except Exception:  # pragma: no cover - optional dependency
     sync_playwright = None  # type: ignore
-=======
-from playwright.sync_api import sync_playwright
->>>>>>> ffa1a470
 
 import requests
 
@@ -48,7 +44,6 @@
 
     if cookie:
         headers["Cookie"] = cookie
-<<<<<<< HEAD
 
     if username and password:
         token = base64.b64encode(f"{username}:{password}".encode()).decode()
@@ -59,19 +54,6 @@
 
 HEADERS: Dict[str, str] = _load_headers()
 
-=======
-
-    if username and password:
-        token = base64.b64encode(f"{username}:{password}".encode()).decode()
-        headers["Authorization"] = f"Basic {token}"
-
-    return headers
-
-HEADERS: Dict[str, str] = _load_headers()
-
-HEADERS: Dict[str, str] = _load_headers()
-
->>>>>>> ffa1a470
 
 def _fetch_paginated(base_url: str, limit: int, delay: float,
                      headers: Optional[Dict[str, str]] = None) -> List[dict]:
@@ -116,32 +98,17 @@
             name, value = part.strip().split("=", 1)
             cookies.append({"name": name, "value": value, "url": "https://vrchat.com"})
     return cookies
-<<<<<<< HEAD
-
-=======
->>>>>>> ffa1a470
 
 def get_user_worlds(user_id: str, limit: int = 20, delay: float = 1.0,
                     headers: Optional[Dict[str, str]] = None) -> List[dict]:
     """Fetch worlds created by the given user ID.
 
-<<<<<<< HEAD
-=======
-def get_user_worlds(user_id: str, limit: int = 20, delay: float = 1.0,
-                    headers: Optional[Dict[str, str]] = None) -> List[dict]:
-    """Fetch worlds created by the given user ID.
-
->>>>>>> ffa1a470
     VRChat does not expose an official endpoint for this, so we load the
     user's page using Playwright and parse the world cards from the HTML.
     """
 
-<<<<<<< HEAD
     if sync_playwright is None:
         raise RuntimeError("playwright is required for user world scraping")
-
-=======
->>>>>>> ffa1a470
     headers = headers or HEADERS
     cookie_str = headers.get("Cookie", "")
 
