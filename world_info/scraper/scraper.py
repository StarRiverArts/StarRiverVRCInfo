
"""Retrieve world data from the VRChat API.

This script queries the unofficial VRChat API to fetch world information and
stores the results as a JSON list.  Searching by keyword uses the HTTP API.
To list a creator's worlds we scrape the website using Playwright because there
is no stable API endpoint.  Authentication headers can be supplied in
``headers.json`` or via command line options.  The credentials file is ignored
by git so your secrets remain local.
"""

from __future__ import annotations

import base64
import json
import csv
import datetime as dt
from pathlib import Path
from typing import Dict, List, Optional
import time

try:
    from openpyxl import Workbook, load_workbook  # type: ignore
except Exception:  # pragma: no cover - optional dependency
    Workbook = None  # type: ignore
    load_workbook = None  # type: ignore

try:
<<<<<<< HEAD
=======

>>>>>>> 1ede029d
    from playwright.sync_api import sync_playwright  # type: ignore
except Exception:  # pragma: no cover - optional dependency
    sync_playwright = None  # type: ignore

try:
    import requests  # type: ignore
except Exception:  # pragma: no cover - optional dependency
    requests = None  # type: ignore

BASE = Path(__file__).parent
HEADERS_FILE = BASE / "headers.json"
HISTORY_FILE = BASE / "history.json"
HISTORY_TABLE = BASE / "history_table.csv"
EXCEL_FILE = BASE / "worlds.xlsx"
<<<<<<< HEAD

=======
>>>>>>> 1ede029d

def _load_headers(cookie: Optional[str] = None,
                  username: Optional[str] = None,
                  password: Optional[str] = None) -> Dict[str, str]:
    """Load HTTP headers from ``headers.json`` and command line options."""

    headers = {"User-Agent": "Mozilla/5.0"}

<<<<<<< HEAD
=======
def _load_headers(cookie: Optional[str] = None,
                  username: Optional[str] = None,
                  password: Optional[str] = None) -> Dict[str, str]:
    """Load HTTP headers from ``headers.json`` and command line options."""

    headers = {"User-Agent": "Mozilla/5.0"}

>>>>>>> 1ede029d
    if HEADERS_FILE.exists():
        with open(HEADERS_FILE, "r", encoding="utf-8") as f:
            try:
                headers.update(json.load(f))
            except json.JSONDecodeError:
                pass

    if cookie:
        headers["Cookie"] = cookie

    if username and password:
        token = base64.b64encode(f"{username}:{password}".encode()).decode()
        headers["Authorization"] = f"Basic {token}"

    return headers


HEADERS: Dict[str, str] = _load_headers()


def record_row(world: dict, now: Optional[int] = None) -> List[object]:
    """Return a metrics row for history tables and Excel."""
    ts_now = dt.datetime.fromtimestamp(now, dt.timezone.utc) if isinstance(now, int) else dt.datetime.now(dt.timezone.utc)

    pub = _parse_date(world.get("publicationDate"))
    updated = _parse_date(world.get("updated_at"))
    labs = _parse_date(world.get("labsPublicationDate"))

    days_labs_to_pub = (pub - labs).days if pub and labs else ""
    visits = world.get("visits") or 0
    favs = world.get("favorites") or 0
    ratio_vf = round(visits / favs, 2) if favs else ""
    since_update = (ts_now - updated).days if updated else ""
    since_pub = (ts_now - pub).days if pub else 0
    visits_per_day = round(visits / since_pub, 2) if since_pub > 0 else ""

    return [
        world.get("name"),
        world.get("id"),
        world.get("publicationDate"),
        world.get("updated_at"),
        visits,
        world.get("capacity"),
        favs,
        world.get("heat"),
        world.get("popularity"),
        days_labs_to_pub,
        ratio_vf,
        since_update,
        world.get("releaseStatus"),
        visits_per_day,
    ]


def _parse_date(value: Optional[str]) -> Optional[dt.datetime]:
    if not value:
        return None
    try:
<<<<<<< HEAD
        # allow plain dates like "2025/7/12" for manual edits
        if isinstance(value, (int, float)):
            return dt.datetime.fromtimestamp(float(value), dt.timezone.utc)
        if value.endswith("Z"):
            value = value[:-1] + "+00:00"
        if "T" in value:
            dt_obj = dt.datetime.fromisoformat(value)
        else:
            for fmt in ("%Y/%m/%d", "%Y-%m-%d"):
                try:
                    dt_obj = dt.datetime.strptime(value, fmt)
                    break
                except ValueError:
                    dt_obj = None
            if dt_obj is None:
                return None
=======
        if value.endswith("Z"):
            value = value[:-1] + "+00:00"
        dt_obj = dt.datetime.fromisoformat(value)
>>>>>>> 1ede029d
        if dt_obj.tzinfo is None:
            dt_obj = dt_obj.replace(tzinfo=dt.timezone.utc)
        return dt_obj
    except Exception:
        return None


def load_history() -> Dict[str, List[dict]]:
    """Load the long-term history file if present."""
    if HISTORY_FILE.exists():
        with open(HISTORY_FILE, "r", encoding="utf-8") as f:
            try:
                return json.load(f)
            except json.JSONDecodeError:
                return {}
    return {}


def update_history(worlds: List[dict], threshold: int = 3600) -> Dict[str, List[dict]]:
    """Append new stats to ``history.json`` unless recorded recently."""
    history = load_history()
    now = int(time.time())
    appended = False
    for w in worlds:
        wid = w.get("id") or w.get("worldId")
        if not wid:
            continue
        recs = history.setdefault(wid, [])
        if recs and now - recs[-1].get("timestamp", 0) < threshold:
            continue
        rec = {
            "timestamp": now,
<<<<<<< HEAD
            "name": w.get("name"),
            "created_at": w.get("created_at"),
=======
>>>>>>> 1ede029d
            "visits": w.get("visits"),
            "favorites": w.get("favorites"),
            "heat": w.get("heat"),
            "popularity": w.get("popularity"),
            "updated_at": w.get("updated_at"),
            "publicationDate": w.get("publicationDate"),
            "labsPublicationDate": w.get("labsPublicationDate"),
        }
        recs.append(rec)
        row = record_row(w, now)
        _append_history_table(row)
        _append_excel_row(row)
        appended = True
    if appended:
        with open(HISTORY_FILE, "w", encoding="utf-8") as f:
            json.dump(history, f, ensure_ascii=False, indent=2)
    return history


def _append_history_table(row: List[object]) -> None:
    """Append a metrics row to ``history_table.csv``."""
    if not HISTORY_TABLE.exists():
        with open(HISTORY_TABLE, "w", encoding="utf-8-sig", newline="") as f:
            writer = csv.writer(f)
            writer.writerow([
                "世界名稱",
                "世界ID",
                "發布日期",
                "最後更新",
                "瀏覽人次",
                "大小",
                "收藏次數",
                "熱度",
                "人氣",
                "實驗室到發布",
                "瀏覽蒐藏比",
                "距離上次更新",
                "已發布",
                "人次發布比",
            ])

<<<<<<< HEAD
    with open(HISTORY_TABLE, "a", encoding="utf-8-sig", newline="") as f:
=======
    with open(HISTORY_TABLE, "a", encoding="utf-8", newline="") as f:
>>>>>>> 1ede029d
        writer = csv.writer(f)
        writer.writerow(row)

    with open(HISTORY_TABLE, "a", encoding="utf-8", newline="") as f:
        writer = csv.writer(f)
        writer.writerow(row)

def _append_excel_row(row: List[object]) -> None:
    """Append a metrics row to ``worlds.xlsx``."""
    if Workbook is None or load_workbook is None:
        return

    if EXCEL_FILE.exists():
        wb = load_workbook(EXCEL_FILE)
        ws = wb.active
    else:
        wb = Workbook()
        ws = wb.active
        ws.append([
            "世界名稱",
            "世界ID",
            "發布日期",
            "最後更新",
            "瀏覽人次",
            "大小",
            "收藏次數",
            "熱度",
            "人氣",
            "實驗室到發布",
            "瀏覽蒐藏比",
            "距離上次更新",
            "已發布",
            "人次發布比",
        ])
    ws.append(row)
    wb.save(EXCEL_FILE)


def _fetch_paginated(base_url: str, limit: int, delay: float,
                     headers: Optional[Dict[str, str]] = None) -> List[dict]:
    """Fetch up to ``limit`` worlds from ``base_url`` using pagination."""
    if requests is None:
        raise RuntimeError("requests package is required")
    results: List[dict] = []
    offset = 0
    while len(results) < limit:
        remaining = min(60, limit - len(results))
        sep = '&' if '?' in base_url else '?'  # handle URLs with no query yet
        url = f"{base_url}{sep}n={remaining}&offset={offset}"
        try:
            r = requests.get(url, headers=headers or HEADERS, timeout=30)
            r.raise_for_status()
        except requests.exceptions.HTTPError as e:  # pragma: no cover - runtime only
            if e.response is not None and e.response.status_code == 403:
                raise RuntimeError(
                    "403 Forbidden: check your cookie or login credentials"
                ) from e
            raise
        chunk = r.json()
        if not isinstance(chunk, list):
            break
        results.extend(chunk)
        if len(chunk) < remaining:
            break
        offset += len(chunk)
        time.sleep(delay)
    return results[:limit]


def search_worlds(keyword: str, limit: int = 20, delay: float = 1.0,
                  headers: Optional[Dict[str, str]] = None) -> List[dict]:
    if requests is None:
        raise RuntimeError("requests package is required")

    base = f"https://api.vrchat.cloud/api/1/worlds?search={keyword}"
    return _fetch_paginated(base, limit, delay, headers)


def _cookie_to_playwright(cookie_str: str) -> List[Dict[str, str]]:
    """Convert a standard cookie header string into Playwright cookie dicts."""
    cookies: List[Dict[str, str]] = []
    for part in cookie_str.split(";"):
        if "=" in part:
            name, value = part.strip().split("=", 1)
            cookies.append({"name": name, "value": value, "url": "https://vrchat.com"})
    return cookies


def get_user_worlds(user_id: str, limit: int = 20, delay: float = 1.0,
                    headers: Optional[Dict[str, str]] = None) -> List[dict]:
    """Fetch worlds created by the given user ID.

    VRChat does not expose an official endpoint for this, so we load the
    user's page using Playwright and parse the world cards from the HTML.
    """

    if sync_playwright is None:
        raise RuntimeError("playwright is required for user world scraping")
    if requests is None:
        raise RuntimeError("requests package is required")

    headers = headers or HEADERS
    cookie_str = headers.get("Cookie", "")

    url = f"https://vrchat.com/home/user/{user_id}"
    results: List[dict] = []

    with sync_playwright() as p:
        browser = p.chromium.launch(headless=True)
        context = browser.new_context()
        if cookie_str:
            context.add_cookies(_cookie_to_playwright(cookie_str))
        page = context.new_page()
        page.goto(url)
        page.wait_for_timeout(int(delay * 1000))

        while len(results) < limit:
            cards = page.query_selector_all("a[href^='/home/world/wrld_']")
            for card in cards[len(results):]:
                name = (card.inner_text() or "").strip()
                link = card.get_attribute("href") or ""
                world_id = link.split("/")[-1]
                results.append({"name": name, "id": world_id})
                if len(results) >= limit:
                    break

            if len(results) >= limit:
                break
            show_more = page.query_selector("button:has-text('Show More')")
            if show_more:
                show_more.click()
                page.wait_for_timeout(int(delay * 1000))
            else:
                break

        browser.close()

    # For each world ID we can fetch detailed info via the official world endpoint
    details: List[dict] = []
    for r in results:
        try:
            info = requests.get(
                f"https://api.vrchat.cloud/api/1/worlds/{r['id']}",
                headers=headers,
                timeout=30,
            )
            info.raise_for_status()
            details.append(info.json())
        except requests.HTTPError:
            continue

    return details[:limit]


def extract_info(world: dict) -> Dict[str, object]:
    return {
        "worldId": world.get("id"),
        "世界名稱": world.get("name"),
        "世界ID": world.get("id"),
        "世界大小": world.get("capacity"),
        "上傳日期": world.get("created_at"),
        "更新日期": world.get("updated_at"),
        "實驗室日期": world.get("labsPublicationDate"),
        "發布日期": world.get("publicationDate"),
        "瀏覽人次": world.get("visits"),
        "收藏人次": world.get("favorites"),
        "世界熱度": world.get("heat"),
        "世界熱門度": world.get("popularity"),
        "Tag": world.get("tags"),
        "世界連結": f"https://vrchat.com/home/world/{world.get('id')}",
    }


def fetch_worlds(*,
                 keyword: Optional[str] = None,
                 user_id: Optional[str] = None,
                 limit: int = 20,
                 delay: float = 1.0,
                 headers: Optional[Dict[str, str]] = None) -> List[dict]:
    """High level helper to fetch worlds by keyword or user ID."""
    if keyword:
        return search_worlds(keyword, limit, delay, headers)
    if user_id:
        return get_user_worlds(user_id, limit, delay, headers)
    raise ValueError("keyword or user_id required")


def main() -> None:
    import argparse

    parser = argparse.ArgumentParser(description="Query VRChat worlds")
    parser.add_argument("--keyword", help="search keyword")
    parser.add_argument("--user", help="creator userId")
    parser.add_argument("--limit", type=int, default=20, help="maximum worlds")
    parser.add_argument("--delay", type=float, default=1.0, help="seconds between requests")
    parser.add_argument("--out", type=Path, default=BASE / "raw_worlds.json", help="output JSON path")
    parser.add_argument("--cookie", help="authentication cookie string")
    parser.add_argument("--username", help="basic auth username")
    parser.add_argument("--password", help="basic auth password")
    args = parser.parse_args()

    global HEADERS
    HEADERS = _load_headers(args.cookie, args.username, args.password)

    if args.keyword:
        worlds = search_worlds(args.keyword, args.limit, args.delay, HEADERS)
    elif args.user:
        worlds = get_user_worlds(args.user, args.limit, args.delay, HEADERS)
    else:
        parser.error("--keyword or --user is required")

    parsed = [extract_info(w) for w in worlds]
    update_history(worlds)
    with open(args.out, "w", encoding="utf-8") as f:
        json.dump(parsed, f, ensure_ascii=False, indent=2)
    print(f"Saved {len(parsed)} worlds to {args.out}")


if __name__ == "__main__":
    main()
<|MERGE_RESOLUTION|>--- conflicted
+++ resolved
@@ -26,10 +26,7 @@
     load_workbook = None  # type: ignore
 
 try:
-<<<<<<< HEAD
-=======
-
->>>>>>> 1ede029d
+
     from playwright.sync_api import sync_playwright  # type: ignore
 except Exception:  # pragma: no cover - optional dependency
     sync_playwright = None  # type: ignore
@@ -44,10 +41,7 @@
 HISTORY_FILE = BASE / "history.json"
 HISTORY_TABLE = BASE / "history_table.csv"
 EXCEL_FILE = BASE / "worlds.xlsx"
-<<<<<<< HEAD
-
-=======
->>>>>>> 1ede029d
+
 
 def _load_headers(cookie: Optional[str] = None,
                   username: Optional[str] = None,
@@ -56,16 +50,6 @@
 
     headers = {"User-Agent": "Mozilla/5.0"}
 
-<<<<<<< HEAD
-=======
-def _load_headers(cookie: Optional[str] = None,
-                  username: Optional[str] = None,
-                  password: Optional[str] = None) -> Dict[str, str]:
-    """Load HTTP headers from ``headers.json`` and command line options."""
-
-    headers = {"User-Agent": "Mozilla/5.0"}
-
->>>>>>> 1ede029d
     if HEADERS_FILE.exists():
         with open(HEADERS_FILE, "r", encoding="utf-8") as f:
             try:
@@ -124,7 +108,6 @@
     if not value:
         return None
     try:
-<<<<<<< HEAD
         # allow plain dates like "2025/7/12" for manual edits
         if isinstance(value, (int, float)):
             return dt.datetime.fromtimestamp(float(value), dt.timezone.utc)
@@ -141,11 +124,6 @@
                     dt_obj = None
             if dt_obj is None:
                 return None
-=======
-        if value.endswith("Z"):
-            value = value[:-1] + "+00:00"
-        dt_obj = dt.datetime.fromisoformat(value)
->>>>>>> 1ede029d
         if dt_obj.tzinfo is None:
             dt_obj = dt_obj.replace(tzinfo=dt.timezone.utc)
         return dt_obj
@@ -178,11 +156,8 @@
             continue
         rec = {
             "timestamp": now,
-<<<<<<< HEAD
             "name": w.get("name"),
             "created_at": w.get("created_at"),
-=======
->>>>>>> 1ede029d
             "visits": w.get("visits"),
             "favorites": w.get("favorites"),
             "heat": w.get("heat"),
@@ -223,12 +198,7 @@
                 "已發布",
                 "人次發布比",
             ])
-
-<<<<<<< HEAD
     with open(HISTORY_TABLE, "a", encoding="utf-8-sig", newline="") as f:
-=======
-    with open(HISTORY_TABLE, "a", encoding="utf-8", newline="") as f:
->>>>>>> 1ede029d
         writer = csv.writer(f)
         writer.writerow(row)
 
