
"""Retrieve world data from the VRChat API.

This script queries the unofficial VRChat API to fetch world information and
stores the results as a JSON list.  Searching by keyword uses the HTTP API.
To list a creator's worlds we scrape the website using Playwright because there
is no stable API endpoint.  Authentication headers can be supplied in
``headers.json`` or via command line options.  The credentials file is ignored
by git so your secrets remain local.
"""

from __future__ import annotations

import base64
import json
from pathlib import Path
from typing import Dict, List, Optional
import time

try:
    from playwright.sync_api import sync_playwright  # type: ignore
except Exception:  # pragma: no cover - optional dependency
    sync_playwright = None  # type: ignore

import requests

BASE = Path(__file__).parent
HEADERS_FILE = BASE / "headers.json"


def _load_headers(cookie: Optional[str] = None,
                  username: Optional[str] = None,
                  password: Optional[str] = None) -> Dict[str, str]:
    """Load HTTP headers from ``headers.json`` and command line options."""

    headers = {"User-Agent": "Mozilla/5.0"}

    if HEADERS_FILE.exists():
        with open(HEADERS_FILE, "r", encoding="utf-8") as f:
            try:
                headers.update(json.load(f))
            except json.JSONDecodeError:
                pass

    if cookie:
        headers["Cookie"] = cookie
<<<<<<< HEAD

    if username and password:
        token = base64.b64encode(f"{username}:{password}".encode()).decode()
        headers["Authorization"] = f"Basic {token}"

    return headers

=======

    if username and password:
        token = base64.b64encode(f"{username}:{password}".encode()).decode()
        headers["Authorization"] = f"Basic {token}"

    return headers
>>>>>>> 76a712cf

HEADERS: Dict[str, str] = _load_headers()

<<<<<<< HEAD
=======
HEADERS: Dict[str, str] = _load_headers()

>>>>>>> 76a712cf

def _fetch_paginated(base_url: str, limit: int, delay: float,
                     headers: Optional[Dict[str, str]] = None) -> List[dict]:
    """Fetch up to ``limit`` worlds from ``base_url`` using pagination."""
    results: List[dict] = []
    offset = 0
    while len(results) < limit:
        remaining = min(60, limit - len(results))
        sep = '&' if '?' in base_url else '?'  # handle URLs with no query yet
        url = f"{base_url}{sep}n={remaining}&offset={offset}"
        try:
            r = requests.get(url, headers=headers or HEADERS, timeout=30)
            r.raise_for_status()
        except requests.exceptions.HTTPError as e:  # pragma: no cover - runtime only
            if e.response is not None and e.response.status_code == 403:
                raise RuntimeError(
                    "403 Forbidden: check your cookie or login credentials"
                ) from e
            raise
        chunk = r.json()
        if not isinstance(chunk, list):
            break
        results.extend(chunk)
        if len(chunk) < remaining:
            break
        offset += len(chunk)
        time.sleep(delay)
    return results[:limit]


def search_worlds(keyword: str, limit: int = 20, delay: float = 1.0,
                  headers: Optional[Dict[str, str]] = None) -> List[dict]:
    base = f"https://api.vrchat.cloud/api/1/worlds?search={keyword}"
    return _fetch_paginated(base, limit, delay, headers)


def _cookie_to_playwright(cookie_str: str) -> List[Dict[str, str]]:
    """Convert a standard cookie header string into Playwright cookie dicts."""
    cookies: List[Dict[str, str]] = []
    for part in cookie_str.split(";"):
        if "=" in part:
            name, value = part.strip().split("=", 1)
            cookies.append({"name": name, "value": value, "url": "https://vrchat.com"})
    return cookies
<<<<<<< HEAD

=======
>>>>>>> 76a712cf

def get_user_worlds(user_id: str, limit: int = 20, delay: float = 1.0,
                    headers: Optional[Dict[str, str]] = None) -> List[dict]:
    """Fetch worlds created by the given user ID.

    VRChat does not expose an official endpoint for this, so we load the
    user's page using Playwright and parse the world cards from the HTML.
    """

    if sync_playwright is None:
        raise RuntimeError("playwright is required for user world scraping")
<<<<<<< HEAD

=======
>>>>>>> 76a712cf
    headers = headers or HEADERS
    cookie_str = headers.get("Cookie", "")

    url = f"https://vrchat.com/home/user/{user_id}"
    results: List[dict] = []

    with sync_playwright() as p:
        browser = p.chromium.launch(headless=True)
        context = browser.new_context()
        if cookie_str:
            context.add_cookies(_cookie_to_playwright(cookie_str))
        page = context.new_page()
        page.goto(url)
        page.wait_for_timeout(int(delay * 1000))

        while len(results) < limit:
            cards = page.query_selector_all("a[href^='/home/world/wrld_']")
            for card in cards[len(results):]:
                name = (card.inner_text() or "").strip()
                link = card.get_attribute("href") or ""
                world_id = link.split("/")[-1]
                results.append({"name": name, "id": world_id})
                if len(results) >= limit:
                    break

            if len(results) >= limit:
                break
            show_more = page.query_selector("button:has-text('Show More')")
            if show_more:
                show_more.click()
                page.wait_for_timeout(int(delay * 1000))
            else:
                break

        browser.close()

    # For each world ID we can fetch detailed info via the official world endpoint
    details: List[dict] = []
    for r in results:
        try:
            info = requests.get(
                f"https://api.vrchat.cloud/api/1/worlds/{r['id']}",
                headers=headers,
                timeout=30,
            )
            info.raise_for_status()
            details.append(info.json())
        except requests.HTTPError:
            continue

    return details[:limit]


def extract_info(world: dict) -> Dict[str, object]:
    return {
        "worldId": world.get("id"),
        "世界名稱": world.get("name"),
        "世界ID": world.get("id"),
        "世界大小": world.get("capacity"),
        "上傳日期": world.get("created_at"),
        "更新日期": world.get("updated_at"),
        "實驗室日期": world.get("labsPublicationDate"),
        "發布日期": world.get("publicationDate"),
        "瀏覽人次": world.get("visits"),
        "收藏人次": world.get("favorites"),
        "世界熱度": world.get("heat"),
        "世界熱門度": world.get("popularity"),
        "Tag": world.get("tags"),
        "世界連結": f"https://vrchat.com/home/world/{world.get('id')}",
    }


def fetch_worlds(*,
                 keyword: Optional[str] = None,
                 user_id: Optional[str] = None,
                 limit: int = 20,
                 delay: float = 1.0,
                 headers: Optional[Dict[str, str]] = None) -> List[dict]:
    """High level helper to fetch worlds by keyword or user ID."""
    if keyword:
        return search_worlds(keyword, limit, delay, headers)
    if user_id:
        return get_user_worlds(user_id, limit, delay, headers)
    raise ValueError("keyword or user_id required")


def main() -> None:
    import argparse

    parser = argparse.ArgumentParser(description="Query VRChat worlds")
    parser.add_argument("--keyword", help="search keyword")
    parser.add_argument("--user", help="creator userId")
    parser.add_argument("--limit", type=int, default=20, help="maximum worlds")
    parser.add_argument("--delay", type=float, default=1.0, help="seconds between requests")
    parser.add_argument("--out", type=Path, default=BASE / "raw_worlds.json", help="output JSON path")
    parser.add_argument("--cookie", help="authentication cookie string")
    parser.add_argument("--username", help="basic auth username")
    parser.add_argument("--password", help="basic auth password")
    args = parser.parse_args()

    global HEADERS
    HEADERS = _load_headers(args.cookie, args.username, args.password)

    if args.keyword:
        worlds = search_worlds(args.keyword, args.limit, args.delay, HEADERS)
    elif args.user:
        worlds = get_user_worlds(args.user, args.limit, args.delay, HEADERS)
    else:
        parser.error("--keyword or --user is required")

    parsed = [extract_info(w) for w in worlds]
    with open(args.out, "w", encoding="utf-8") as f:
        json.dump(parsed, f, ensure_ascii=False, indent=2)
    print(f"Saved {len(parsed)} worlds to {args.out}")


if __name__ == "__main__":
    main()
<|MERGE_RESOLUTION|>--- conflicted
+++ resolved
@@ -44,7 +44,6 @@
 
     if cookie:
         headers["Cookie"] = cookie
-<<<<<<< HEAD
 
     if username and password:
         token = base64.b64encode(f"{username}:{password}".encode()).decode()
@@ -52,22 +51,9 @@
 
     return headers
 
-=======
-
-    if username and password:
-        token = base64.b64encode(f"{username}:{password}".encode()).decode()
-        headers["Authorization"] = f"Basic {token}"
-
-    return headers
->>>>>>> 76a712cf
 
 HEADERS: Dict[str, str] = _load_headers()
 
-<<<<<<< HEAD
-=======
-HEADERS: Dict[str, str] = _load_headers()
-
->>>>>>> 76a712cf
 
 def _fetch_paginated(base_url: str, limit: int, delay: float,
                      headers: Optional[Dict[str, str]] = None) -> List[dict]:
@@ -112,10 +98,6 @@
             name, value = part.strip().split("=", 1)
             cookies.append({"name": name, "value": value, "url": "https://vrchat.com"})
     return cookies
-<<<<<<< HEAD
-
-=======
->>>>>>> 76a712cf
 
 def get_user_worlds(user_id: str, limit: int = 20, delay: float = 1.0,
                     headers: Optional[Dict[str, str]] = None) -> List[dict]:
@@ -127,10 +109,7 @@
 
     if sync_playwright is None:
         raise RuntimeError("playwright is required for user world scraping")
-<<<<<<< HEAD
-
-=======
->>>>>>> 76a712cf
+
     headers = headers or HEADERS
     cookie_str = headers.get("Cookie", "")
 
