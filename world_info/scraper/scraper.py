
"""Retrieve world data from the VRChat API.

This script queries the unofficial VRChat API to fetch world information and
stores the results as a JSON list.  Searching by keyword uses the HTTP API.
To list a creator's worlds we scrape the website using Playwright because there
is no stable API endpoint.  Authentication headers can be supplied in
``headers.json`` or via command line options.  The credentials file is ignored
by git so your secrets remain local.
"""

from __future__ import annotations

import base64
import json
import csv
import datetime as dt
<<<<<<< HEAD
from openpyxl import Workbook, load_workbook
=======
>>>>>>> 0273e242
from pathlib import Path
from typing import Dict, List, Optional
import time

try:
    from playwright.sync_api import sync_playwright  # type: ignore
except Exception:  # pragma: no cover - optional dependency
    sync_playwright = None  # type: ignore

import requests

BASE = Path(__file__).parent
HEADERS_FILE = BASE / "headers.json"
HISTORY_FILE = BASE / "history.json"
HISTORY_TABLE = BASE / "history_table.csv"
<<<<<<< HEAD
EXCEL_FILE = BASE / "worlds.xlsx"
=======
>>>>>>> 0273e242


def _load_headers(cookie: Optional[str] = None,
                  username: Optional[str] = None,
                  password: Optional[str] = None) -> Dict[str, str]:
    """Load HTTP headers from ``headers.json`` and command line options."""

    headers = {"User-Agent": "Mozilla/5.0"}

    if HEADERS_FILE.exists():
        with open(HEADERS_FILE, "r", encoding="utf-8") as f:
            try:
                headers.update(json.load(f))
            except json.JSONDecodeError:
                pass

    if cookie:
        headers["Cookie"] = cookie

    if username and password:
        token = base64.b64encode(f"{username}:{password}".encode()).decode()
        headers["Authorization"] = f"Basic {token}"

    return headers


HEADERS: Dict[str, str] = _load_headers()


<<<<<<< HEAD
def record_row(world: dict, now: Optional[int] = None) -> List[object]:
    """Return a metrics row for history tables and Excel."""
    ts_now = dt.datetime.fromtimestamp(now, dt.timezone.utc) if isinstance(now, int) else dt.datetime.now(dt.timezone.utc)

    pub = _parse_date(world.get("publicationDate"))
    updated = _parse_date(world.get("updated_at"))
    labs = _parse_date(world.get("labsPublicationDate"))

    days_labs_to_pub = (pub - labs).days if pub and labs else ""
    visits = world.get("visits") or 0
    favs = world.get("favorites") or 0
    ratio_vf = round(visits / favs, 2) if favs else ""
    since_update = (ts_now - updated).days if updated else ""
    since_pub = (ts_now - pub).days if pub else 0
    visits_per_day = round(visits / since_pub, 2) if since_pub > 0 else ""

    return [
        world.get("name"),
        world.get("id"),
        world.get("publicationDate"),
        world.get("updated_at"),
        visits,
        world.get("capacity"),
        favs,
        world.get("heat"),
        world.get("popularity"),
        days_labs_to_pub,
        ratio_vf,
        since_update,
        world.get("releaseStatus"),
        visits_per_day,
    ]


=======
>>>>>>> 0273e242
def _parse_date(value: Optional[str]) -> Optional[dt.datetime]:
    if not value:
        return None
    try:
        if value.endswith("Z"):
            value = value[:-1] + "+00:00"
        dt_obj = dt.datetime.fromisoformat(value)
        if dt_obj.tzinfo is None:
            dt_obj = dt_obj.replace(tzinfo=dt.timezone.utc)
        return dt_obj
    except Exception:
        return None


def load_history() -> Dict[str, List[dict]]:
    """Load the long-term history file if present."""
    if HISTORY_FILE.exists():
        with open(HISTORY_FILE, "r", encoding="utf-8") as f:
            try:
                return json.load(f)
            except json.JSONDecodeError:
                return {}
    return {}


def update_history(worlds: List[dict], threshold: int = 3600) -> Dict[str, List[dict]]:
    """Append new stats to ``history.json`` unless recorded recently."""
    history = load_history()
    now = int(time.time())
    appended = False
    for w in worlds:
        wid = w.get("id") or w.get("worldId")
        if not wid:
            continue
        recs = history.setdefault(wid, [])
        if recs and now - recs[-1].get("timestamp", 0) < threshold:
            continue
        rec = {
            "timestamp": now,
            "visits": w.get("visits"),
            "favorites": w.get("favorites"),
            "heat": w.get("heat"),
            "popularity": w.get("popularity"),
        }
        recs.append(rec)
<<<<<<< HEAD
        row = record_row(w, now)
        _append_history_table(row)
        _append_excel_row(row)
=======
        _append_history_table(w, rec)
>>>>>>> 0273e242
        appended = True
    if appended:
        with open(HISTORY_FILE, "w", encoding="utf-8") as f:
            json.dump(history, f, ensure_ascii=False, indent=2)
    return history

<<<<<<< HEAD

def _append_history_table(row: List[object]) -> None:
    """Append a metrics row to ``history_table.csv``."""
    if not HISTORY_TABLE.exists():
        with open(HISTORY_TABLE, "w", encoding="utf-8", newline="") as f:
            writer = csv.writer(f)
            writer.writerow([
                "世界名稱",
                "世界ID",
                "發布日期",
                "最後更新",
                "瀏覽人次",
                "大小",
                "收藏次數",
                "熱度",
                "人氣",
                "實驗室到發布",
                "瀏覽蒐藏比",
                "距離上次更新",
                "已發布",
                "人次發布比",
            ])

    with open(HISTORY_TABLE, "a", encoding="utf-8", newline="") as f:
        writer = csv.writer(f)
        writer.writerow(row)
=======

def _append_history_table(world: dict, rec: dict) -> None:
    """Append a row to ``history_table.csv`` with derived metrics."""
    if not HISTORY_TABLE.exists():
        with open(HISTORY_TABLE, "w", encoding="utf-8", newline="") as f:
            writer = csv.writer(f)
            writer.writerow([
                "世界名稱",
                "發布日期",
                "最後更新",
                "瀏覽人次",
                "大小",
                "收藏次數",
                "熱度",
                "人氣",
                "實驗室到發布",
                "瀏覽蒐藏比",
                "距離上次更新",
                "已發布",
                "人次發布比",
            ])

    pub = _parse_date(world.get("publicationDate"))
    updated = _parse_date(world.get("updated_at"))
    labs = _parse_date(world.get("labsPublicationDate"))
    now = dt.datetime.now(dt.timezone.utc)

    days_labs_to_pub = (pub - labs).days if pub and labs else ""
    visits = world.get("visits") or 0
    favs = world.get("favorites") or 0
    ratio_vf = round(visits / favs, 2) if favs else ""
    since_update = (now - updated).days if updated else ""
    since_pub = (now - pub).days if pub else 0
    visits_per_day = round(visits / since_pub, 2) if since_pub > 0 else ""

    row = [
        world.get("name"),
        world.get("publicationDate"),
        world.get("updated_at"),
        visits,
        world.get("capacity"),
        favs,
        world.get("heat"),
        world.get("popularity"),
        days_labs_to_pub,
        ratio_vf,
        since_update,
        world.get("releaseStatus"),
        visits_per_day,
    ]
>>>>>>> 0273e242

    with open(HISTORY_TABLE, "a", encoding="utf-8", newline="") as f:
        writer = csv.writer(f)
        writer.writerow(row)

<<<<<<< HEAD
def _append_excel_row(row: List[object]) -> None:
    """Append a metrics row to ``worlds.xlsx``."""
    if EXCEL_FILE.exists():
        wb = load_workbook(EXCEL_FILE)
        ws = wb.active
    else:
        wb = Workbook()
        ws = wb.active
        ws.append([
            "世界名稱",
            "世界ID",
            "發布日期",
            "最後更新",
            "瀏覽人次",
            "大小",
            "收藏次數",
            "熱度",
            "人氣",
            "實驗室到發布",
            "瀏覽蒐藏比",
            "距離上次更新",
            "已發布",
            "人次發布比",
        ])
    ws.append(row)
    wb.save(EXCEL_FILE)

=======
>>>>>>> 0273e242

def _fetch_paginated(base_url: str, limit: int, delay: float,
                     headers: Optional[Dict[str, str]] = None) -> List[dict]:
    """Fetch up to ``limit`` worlds from ``base_url`` using pagination."""
    results: List[dict] = []
    offset = 0
    while len(results) < limit:
        remaining = min(60, limit - len(results))
        sep = '&' if '?' in base_url else '?'  # handle URLs with no query yet
        url = f"{base_url}{sep}n={remaining}&offset={offset}"
        try:
            r = requests.get(url, headers=headers or HEADERS, timeout=30)
            r.raise_for_status()
        except requests.exceptions.HTTPError as e:  # pragma: no cover - runtime only
            if e.response is not None and e.response.status_code == 403:
                raise RuntimeError(
                    "403 Forbidden: check your cookie or login credentials"
                ) from e
            raise
        chunk = r.json()
        if not isinstance(chunk, list):
            break
        results.extend(chunk)
        if len(chunk) < remaining:
            break
        offset += len(chunk)
        time.sleep(delay)
    return results[:limit]


def search_worlds(keyword: str, limit: int = 20, delay: float = 1.0,
                  headers: Optional[Dict[str, str]] = None) -> List[dict]:
    base = f"https://api.vrchat.cloud/api/1/worlds?search={keyword}"
    return _fetch_paginated(base, limit, delay, headers)


def _cookie_to_playwright(cookie_str: str) -> List[Dict[str, str]]:
    """Convert a standard cookie header string into Playwright cookie dicts."""
    cookies: List[Dict[str, str]] = []
    for part in cookie_str.split(";"):
        if "=" in part:
            name, value = part.strip().split("=", 1)
            cookies.append({"name": name, "value": value, "url": "https://vrchat.com"})
    return cookies
<<<<<<< HEAD
=======


def get_user_worlds(user_id: str, limit: int = 20, delay: float = 1.0,
                    headers: Optional[Dict[str, str]] = None) -> List[dict]:
    """Fetch worlds created by the given user ID.
>>>>>>> 0273e242

    VRChat does not expose an official endpoint for this, so we load the
    user's page using Playwright and parse the world cards from the HTML.
    """

    if sync_playwright is None:
        raise RuntimeError("playwright is required for user world scraping")

    headers = headers or HEADERS
    cookie_str = headers.get("Cookie", "")

    url = f"https://vrchat.com/home/user/{user_id}"
    results: List[dict] = []

<<<<<<< HEAD
def get_user_worlds(user_id: str, limit: int = 20, delay: float = 1.0,
                    headers: Optional[Dict[str, str]] = None) -> List[dict]:
    """Fetch worlds created by the given user ID.

    VRChat does not expose an official endpoint for this, so we load the
    user's page using Playwright and parse the world cards from the HTML.
    """

    if sync_playwright is None:
        raise RuntimeError("playwright is required for user world scraping")

    headers = headers or HEADERS
    cookie_str = headers.get("Cookie", "")

    url = f"https://vrchat.com/home/user/{user_id}"
    results: List[dict] = []

=======
>>>>>>> 0273e242
    with sync_playwright() as p:
        browser = p.chromium.launch(headless=True)
        context = browser.new_context()
        if cookie_str:
            context.add_cookies(_cookie_to_playwright(cookie_str))
        page = context.new_page()
        page.goto(url)
        page.wait_for_timeout(int(delay * 1000))

        while len(results) < limit:
            cards = page.query_selector_all("a[href^='/home/world/wrld_']")
            for card in cards[len(results):]:
                name = (card.inner_text() or "").strip()
                link = card.get_attribute("href") or ""
                world_id = link.split("/")[-1]
                results.append({"name": name, "id": world_id})
                if len(results) >= limit:
                    break

            if len(results) >= limit:
                break
            show_more = page.query_selector("button:has-text('Show More')")
            if show_more:
                show_more.click()
                page.wait_for_timeout(int(delay * 1000))
            else:
                break

        browser.close()

    # For each world ID we can fetch detailed info via the official world endpoint
    details: List[dict] = []
    for r in results:
        try:
            info = requests.get(
                f"https://api.vrchat.cloud/api/1/worlds/{r['id']}",
                headers=headers,
                timeout=30,
            )
            info.raise_for_status()
            details.append(info.json())
        except requests.HTTPError:
            continue

    return details[:limit]


def extract_info(world: dict) -> Dict[str, object]:
    return {
        "worldId": world.get("id"),
        "世界名稱": world.get("name"),
        "世界ID": world.get("id"),
        "世界大小": world.get("capacity"),
        "上傳日期": world.get("created_at"),
        "更新日期": world.get("updated_at"),
        "實驗室日期": world.get("labsPublicationDate"),
        "發布日期": world.get("publicationDate"),
        "瀏覽人次": world.get("visits"),
        "收藏人次": world.get("favorites"),
        "世界熱度": world.get("heat"),
        "世界熱門度": world.get("popularity"),
        "Tag": world.get("tags"),
        "世界連結": f"https://vrchat.com/home/world/{world.get('id')}",
    }


def fetch_worlds(*,
                 keyword: Optional[str] = None,
                 user_id: Optional[str] = None,
                 limit: int = 20,
                 delay: float = 1.0,
                 headers: Optional[Dict[str, str]] = None) -> List[dict]:
    """High level helper to fetch worlds by keyword or user ID."""
    if keyword:
        return search_worlds(keyword, limit, delay, headers)
    if user_id:
        return get_user_worlds(user_id, limit, delay, headers)
    raise ValueError("keyword or user_id required")


def main() -> None:
    import argparse

    parser = argparse.ArgumentParser(description="Query VRChat worlds")
    parser.add_argument("--keyword", help="search keyword")
    parser.add_argument("--user", help="creator userId")
    parser.add_argument("--limit", type=int, default=20, help="maximum worlds")
    parser.add_argument("--delay", type=float, default=1.0, help="seconds between requests")
    parser.add_argument("--out", type=Path, default=BASE / "raw_worlds.json", help="output JSON path")
    parser.add_argument("--cookie", help="authentication cookie string")
    parser.add_argument("--username", help="basic auth username")
    parser.add_argument("--password", help="basic auth password")
    args = parser.parse_args()

    global HEADERS
    HEADERS = _load_headers(args.cookie, args.username, args.password)

    if args.keyword:
        worlds = search_worlds(args.keyword, args.limit, args.delay, HEADERS)
    elif args.user:
        worlds = get_user_worlds(args.user, args.limit, args.delay, HEADERS)
    else:
        parser.error("--keyword or --user is required")

    parsed = [extract_info(w) for w in worlds]
    update_history(worlds)
    with open(args.out, "w", encoding="utf-8") as f:
        json.dump(parsed, f, ensure_ascii=False, indent=2)
    print(f"Saved {len(parsed)} worlds to {args.out}")


if __name__ == "__main__":
    main()
<|MERGE_RESOLUTION|>--- conflicted
+++ resolved
@@ -15,10 +15,7 @@
 import json
 import csv
 import datetime as dt
-<<<<<<< HEAD
 from openpyxl import Workbook, load_workbook
-=======
->>>>>>> 0273e242
 from pathlib import Path
 from typing import Dict, List, Optional
 import time
@@ -34,10 +31,7 @@
 HEADERS_FILE = BASE / "headers.json"
 HISTORY_FILE = BASE / "history.json"
 HISTORY_TABLE = BASE / "history_table.csv"
-<<<<<<< HEAD
 EXCEL_FILE = BASE / "worlds.xlsx"
-=======
->>>>>>> 0273e242
 
 
 def _load_headers(cookie: Optional[str] = None,
@@ -67,7 +61,6 @@
 HEADERS: Dict[str, str] = _load_headers()
 
 
-<<<<<<< HEAD
 def record_row(world: dict, now: Optional[int] = None) -> List[object]:
     """Return a metrics row for history tables and Excel."""
     ts_now = dt.datetime.fromtimestamp(now, dt.timezone.utc) if isinstance(now, int) else dt.datetime.now(dt.timezone.utc)
@@ -102,8 +95,7 @@
     ]
 
 
-=======
->>>>>>> 0273e242
+
 def _parse_date(value: Optional[str]) -> Optional[dt.datetime]:
     if not value:
         return None
@@ -149,20 +141,15 @@
             "popularity": w.get("popularity"),
         }
         recs.append(rec)
-<<<<<<< HEAD
         row = record_row(w, now)
         _append_history_table(row)
         _append_excel_row(row)
-=======
-        _append_history_table(w, rec)
->>>>>>> 0273e242
         appended = True
     if appended:
         with open(HISTORY_FILE, "w", encoding="utf-8") as f:
             json.dump(history, f, ensure_ascii=False, indent=2)
     return history
 
-<<<<<<< HEAD
 
 def _append_history_table(row: List[object]) -> None:
     """Append a metrics row to ``history_table.csv``."""
@@ -189,64 +176,12 @@
     with open(HISTORY_TABLE, "a", encoding="utf-8", newline="") as f:
         writer = csv.writer(f)
         writer.writerow(row)
-=======
-
-def _append_history_table(world: dict, rec: dict) -> None:
-    """Append a row to ``history_table.csv`` with derived metrics."""
-    if not HISTORY_TABLE.exists():
-        with open(HISTORY_TABLE, "w", encoding="utf-8", newline="") as f:
-            writer = csv.writer(f)
-            writer.writerow([
-                "世界名稱",
-                "發布日期",
-                "最後更新",
-                "瀏覽人次",
-                "大小",
-                "收藏次數",
-                "熱度",
-                "人氣",
-                "實驗室到發布",
-                "瀏覽蒐藏比",
-                "距離上次更新",
-                "已發布",
-                "人次發布比",
-            ])
-
-    pub = _parse_date(world.get("publicationDate"))
-    updated = _parse_date(world.get("updated_at"))
-    labs = _parse_date(world.get("labsPublicationDate"))
-    now = dt.datetime.now(dt.timezone.utc)
-
-    days_labs_to_pub = (pub - labs).days if pub and labs else ""
-    visits = world.get("visits") or 0
-    favs = world.get("favorites") or 0
-    ratio_vf = round(visits / favs, 2) if favs else ""
-    since_update = (now - updated).days if updated else ""
-    since_pub = (now - pub).days if pub else 0
-    visits_per_day = round(visits / since_pub, 2) if since_pub > 0 else ""
-
-    row = [
-        world.get("name"),
-        world.get("publicationDate"),
-        world.get("updated_at"),
-        visits,
-        world.get("capacity"),
-        favs,
-        world.get("heat"),
-        world.get("popularity"),
-        days_labs_to_pub,
-        ratio_vf,
-        since_update,
-        world.get("releaseStatus"),
-        visits_per_day,
-    ]
->>>>>>> 0273e242
+
 
     with open(HISTORY_TABLE, "a", encoding="utf-8", newline="") as f:
         writer = csv.writer(f)
         writer.writerow(row)
 
-<<<<<<< HEAD
 def _append_excel_row(row: List[object]) -> None:
     """Append a metrics row to ``worlds.xlsx``."""
     if EXCEL_FILE.exists():
@@ -274,8 +209,7 @@
     ws.append(row)
     wb.save(EXCEL_FILE)
 
-=======
->>>>>>> 0273e242
+
 
 def _fetch_paginated(base_url: str, limit: int, delay: float,
                      headers: Optional[Dict[str, str]] = None) -> List[dict]:
@@ -320,14 +254,23 @@
             name, value = part.strip().split("=", 1)
             cookies.append({"name": name, "value": value, "url": "https://vrchat.com"})
     return cookies
-<<<<<<< HEAD
-=======
-
+
+    VRChat does not expose an official endpoint for this, so we load the
+    user's page using Playwright and parse the world cards from the HTML.
+    """
+
+    if sync_playwright is None:
+        raise RuntimeError("playwright is required for user world scraping")
+
+    headers = headers or HEADERS
+    cookie_str = headers.get("Cookie", "")
+
+    url = f"https://vrchat.com/home/user/{user_id}"
+    results: List[dict] = []
 
 def get_user_worlds(user_id: str, limit: int = 20, delay: float = 1.0,
                     headers: Optional[Dict[str, str]] = None) -> List[dict]:
     """Fetch worlds created by the given user ID.
->>>>>>> 0273e242
 
     VRChat does not expose an official endpoint for this, so we load the
     user's page using Playwright and parse the world cards from the HTML.
@@ -342,26 +285,6 @@
     url = f"https://vrchat.com/home/user/{user_id}"
     results: List[dict] = []
 
-<<<<<<< HEAD
-def get_user_worlds(user_id: str, limit: int = 20, delay: float = 1.0,
-                    headers: Optional[Dict[str, str]] = None) -> List[dict]:
-    """Fetch worlds created by the given user ID.
-
-    VRChat does not expose an official endpoint for this, so we load the
-    user's page using Playwright and parse the world cards from the HTML.
-    """
-
-    if sync_playwright is None:
-        raise RuntimeError("playwright is required for user world scraping")
-
-    headers = headers or HEADERS
-    cookie_str = headers.get("Cookie", "")
-
-    url = f"https://vrchat.com/home/user/{user_id}"
-    results: List[dict] = []
-
-=======
->>>>>>> 0273e242
     with sync_playwright() as p:
         browser = p.chromium.launch(headless=True)
         context = browser.new_context()
