--- conflicted
+++ resolved
@@ -13,10 +13,6 @@
 
 import base64
 import json
-<<<<<<< HEAD
-=======
-import csv
->>>>>>> 1b7b81c6
 import datetime as dt
 from pathlib import Path
 from typing import Dict, List, Optional
@@ -29,10 +25,6 @@
     load_workbook = None  # type: ignore
 
 try:
-<<<<<<< HEAD
-=======
-
->>>>>>> 1b7b81c6
     from playwright.sync_api import sync_playwright  # type: ignore
 except Exception:  # pragma: no cover - optional dependency
     sync_playwright = None  # type: ignore
@@ -45,14 +37,9 @@
 BASE = Path(__file__).parent
 HEADERS_FILE = BASE / "headers.json"
 HISTORY_FILE = BASE / "history.json"
-<<<<<<< HEAD
 HISTORY_TABLE = BASE / "history_table.xlsx"
 EXCEL_FILE = BASE / "worlds.xlsx"
 
-=======
-HISTORY_TABLE = BASE / "history_table.csv"
-EXCEL_FILE = BASE / "worlds.xlsx"
->>>>>>> 1b7b81c6
 
 def _load_headers(cookie: Optional[str] = None,
                   username: Optional[str] = None,
@@ -61,16 +48,6 @@
 
     headers = {"User-Agent": "Mozilla/5.0"}
 
-<<<<<<< HEAD
-=======
-def _load_headers(cookie: Optional[str] = None,
-                  username: Optional[str] = None,
-                  password: Optional[str] = None) -> Dict[str, str]:
-    """Load HTTP headers from ``headers.json`` and command line options."""
-
-    headers = {"User-Agent": "Mozilla/5.0"}
-
->>>>>>> 1b7b81c6
     if HEADERS_FILE.exists():
         with open(HEADERS_FILE, "r", encoding="utf-8") as f:
             try:
@@ -196,15 +173,12 @@
         with open(HISTORY_FILE, "w", encoding="utf-8") as f:
             json.dump(history, f, ensure_ascii=False, indent=2)
     return history
-<<<<<<< HEAD
 
 
 def _append_history_table(row: List[object]) -> None:
     """Append a metrics row to ``history_table.xlsx``."""
     if Workbook is None or load_workbook is None:
         return
-=======
->>>>>>> 1b7b81c6
 
     headers = [
         "世界名稱",
@@ -223,7 +197,6 @@
         "人次發布比",
     ]
 
-<<<<<<< HEAD
     if HISTORY_TABLE.exists():
         wb = load_workbook(HISTORY_TABLE)
         ws = wb.active
@@ -264,71 +237,12 @@
         ])
     ws.append(row)
     wb.save(EXCEL_FILE)
-=======
-def _append_history_table(row: List[object]) -> None:
-    """Append a metrics row to ``history_table.csv``."""
-    if not HISTORY_TABLE.exists():
-        with open(HISTORY_TABLE, "w", encoding="utf-8-sig", newline="") as f:
-            writer = csv.writer(f)
-            writer.writerow([
-                "世界名稱",
-                "世界ID",
-                "發布日期",
-                "最後更新",
-                "瀏覽人次",
-                "大小",
-                "收藏次數",
-                "熱度",
-                "人氣",
-                "實驗室到發布",
-                "瀏覽蒐藏比",
-                "距離上次更新",
-                "已發布",
-                "人次發布比",
-            ])
-    with open(HISTORY_TABLE, "a", encoding="utf-8-sig", newline="") as f:
-        writer = csv.writer(f)
-        writer.writerow(row)
->>>>>>> 1b7b81c6
 
     with open(HISTORY_TABLE, "a", encoding="utf-8", newline="") as f:
         writer = csv.writer(f)
         writer.writerow(row)
 
-<<<<<<< HEAD
-=======
-def _append_excel_row(row: List[object]) -> None:
-    """Append a metrics row to ``worlds.xlsx``."""
-    if Workbook is None or load_workbook is None:
-        return
-
-    if EXCEL_FILE.exists():
-        wb = load_workbook(EXCEL_FILE)
-        ws = wb.active
-    else:
-        wb = Workbook()
-        ws = wb.active
-        ws.append([
-            "世界名稱",
-            "世界ID",
-            "發布日期",
-            "最後更新",
-            "瀏覽人次",
-            "大小",
-            "收藏次數",
-            "熱度",
-            "人氣",
-            "實驗室到發布",
-            "瀏覽蒐藏比",
-            "距離上次更新",
-            "已發布",
-            "人次發布比",
-        ])
-    ws.append(row)
-    wb.save(EXCEL_FILE)
-
-
->>>>>>> 1b7b81c6
+
 def _fetch_paginated(base_url: str, limit: int, delay: float,
                      headers: Optional[Dict[str, str]] = None) -> List[dict]:
     """Fetch up to ``limit`` worlds from ``base_url`` using pagination."""
@@ -368,7 +282,6 @@
     base = f"https://api.vrchat.cloud/api/1/worlds?search={keyword}"
     return _fetch_paginated(base, limit, delay, headers)
 
-<<<<<<< HEAD
 
 def _cookie_to_playwright(cookie_str: str) -> List[Dict[str, str]]:
     """Convert a standard cookie header string into Playwright cookie dicts."""
@@ -393,32 +306,6 @@
     if requests is None:
         raise RuntimeError("requests package is required")
 
-=======
-
-def _cookie_to_playwright(cookie_str: str) -> List[Dict[str, str]]:
-    """Convert a standard cookie header string into Playwright cookie dicts."""
-    cookies: List[Dict[str, str]] = []
-    for part in cookie_str.split(";"):
-        if "=" in part:
-            name, value = part.strip().split("=", 1)
-            cookies.append({"name": name, "value": value, "url": "https://vrchat.com"})
-    return cookies
-
-
-def get_user_worlds(user_id: str, limit: int = 20, delay: float = 1.0,
-                    headers: Optional[Dict[str, str]] = None) -> List[dict]:
-    """Fetch worlds created by the given user ID.
-
-    VRChat does not expose an official endpoint for this, so we load the
-    user's page using Playwright and parse the world cards from the HTML.
-    """
-
-    if sync_playwright is None:
-        raise RuntimeError("playwright is required for user world scraping")
-    if requests is None:
-        raise RuntimeError("requests package is required")
-
->>>>>>> 1b7b81c6
     headers = headers or HEADERS
     cookie_str = headers.get("Cookie", "")
 
