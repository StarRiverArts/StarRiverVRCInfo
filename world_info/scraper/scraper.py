
"""Retrieve world data from the VRChat API.

This script queries the unofficial VRChat API to fetch world information and
stores the results as a JSON list.  Searching by keyword uses the HTTP API.
To list a creator's worlds we scrape the website using Playwright because there
is no stable API endpoint.  Authentication headers can be supplied in
``headers.json`` or via command line options.  The credentials file is ignored
by git so your secrets remain local.
"""

from __future__ import annotations

import base64
import json
import datetime as dt
from pathlib import Path
from typing import Dict, List, Optional
import time

try:
    from openpyxl import Workbook, load_workbook  # type: ignore
except Exception:  # pragma: no cover - optional dependency
    Workbook = None  # type: ignore
    load_workbook = None  # type: ignore


try:
    from playwright.sync_api import sync_playwright  # type: ignore
except Exception:  # pragma: no cover - optional dependency
    sync_playwright = None  # type: ignore

try:
    import requests  # type: ignore
except Exception:  # pragma: no cover - optional dependency
    requests = None  # type: ignore

BASE = Path(__file__).parent
HEADERS_FILE = BASE / "headers.json"
HISTORY_FILE = BASE / "history.json"
HISTORY_TABLE = BASE / "history_table.xlsx"
EXCEL_FILE = BASE / "worlds.xlsx"
<<<<<<< HEAD
=======

    headers = {"User-Agent": "Mozilla/5.0"}
    
def _load_headers(cookie: Optional[str] = None,
                  username: Optional[str] = None,
                  password: Optional[str] = None) -> Dict[str, str]:
    """Load HTTP headers from ``headers.json`` and command line options."""

    headers = {"User-Agent": "Mozilla/5.0"}

def _load_headers(cookie: Optional[str] = None,
                  username: Optional[str] = None,
                  password: Optional[str] = None) -> Dict[str, str]:
    """Load HTTP headers from ``headers.json`` and command line options."""
>>>>>>> bd0b2c43

    headers = {"User-Agent": "Mozilla/5.0"}

<<<<<<< HEAD
def _load_headers(cookie: Optional[str] = None,
                  username: Optional[str] = None,
                  password: Optional[str] = None) -> Dict[str, str]:
    """Load HTTP headers from ``headers.json`` and command line options."""

    headers = {"User-Agent": "Mozilla/5.0"}

=======
>>>>>>> bd0b2c43
    if HEADERS_FILE.exists():
        with open(HEADERS_FILE, "r", encoding="utf-8") as f:
            try:
                headers.update(json.load(f))
            except json.JSONDecodeError:
                pass

    if cookie:
        headers["Cookie"] = cookie

    if username and password:
        token = base64.b64encode(f"{username}:{password}".encode()).decode()
        headers["Authorization"] = f"Basic {token}"

    return headers


HEADERS: Dict[str, str] = _load_headers()


def record_row(world: dict, now: Optional[int] = None) -> List[object]:
    """Return a metrics row for history tables and Excel.

    The first column contains the fetch date so spreadsheets clearly show when
    the data was retrieved.
    """

    ts_now = (
        dt.datetime.fromtimestamp(now, dt.timezone.utc)
        if isinstance(now, int)
        else dt.datetime.now(dt.timezone.utc)
    )
    fetch_date = ts_now.strftime("%Y/%m/%d")

    pub = _parse_date(world.get("publicationDate"))
    updated = _parse_date(world.get("updated_at"))
    labs = _parse_date(world.get("labsPublicationDate"))

    days_labs_to_pub = (pub - labs).days if pub and labs else ""
    visits = world.get("visits") or 0
    favs = world.get("favorites") or 0
    ratio_vf = round(visits / favs, 2) if favs else ""
    since_update = (ts_now - updated).days if updated else ""
    since_pub = (ts_now - pub).days if pub else 0
    visits_per_day = round(visits / since_pub, 2) if since_pub > 0 else ""

    return [
        fetch_date,
        world.get("name"),
        world.get("id"),
        world.get("publicationDate"),
        world.get("updated_at"),
        visits,
        world.get("capacity"),
        favs,
        world.get("heat"),
        world.get("popularity"),
        days_labs_to_pub,
        ratio_vf,
        since_update,
        world.get("releaseStatus"),
        visits_per_day,
    ]


def _parse_date(value: Optional[str]) -> Optional[dt.datetime]:
    if not value:
        return None
    try:
        # allow plain dates like "2025/7/12" for manual edits
        if isinstance(value, (int, float)):
            return dt.datetime.fromtimestamp(float(value), dt.timezone.utc)
        if value.endswith("Z"):
            value = value[:-1] + "+00:00"
        if "T" in value:
            dt_obj = dt.datetime.fromisoformat(value)
        else:
            for fmt in ("%Y/%m/%d", "%Y-%m-%d"):
                try:
                    dt_obj = dt.datetime.strptime(value, fmt)
                    break
                except ValueError:
                    dt_obj = None
            if dt_obj is None:
                return None
        if dt_obj.tzinfo is None:
            dt_obj = dt_obj.replace(tzinfo=dt.timezone.utc)
        return dt_obj
    except Exception:
        return None


def load_history() -> Dict[str, List[dict]]:
    """Load the long-term history file if present."""
    if HISTORY_FILE.exists():
        with open(HISTORY_FILE, "r", encoding="utf-8") as f:
            try:
                return json.load(f)
            except json.JSONDecodeError:
                return {}
    return {}


def update_history(worlds: List[dict], threshold: int = 3600) -> Dict[str, List[dict]]:
    """Append new stats to ``history.json`` unless recorded recently."""
    history = load_history()
    now = int(time.time())
    appended = False
    for w in worlds:
        wid = w.get("id") or w.get("worldId")
        if not wid:
            continue
        recs = history.setdefault(wid, [])
        if recs and now - recs[-1].get("timestamp", 0) < threshold:
            continue
        rec = {
            "timestamp": now,
            "name": w.get("name"),
            "created_at": w.get("created_at"),
            "visits": w.get("visits"),
            "favorites": w.get("favorites"),
            "heat": w.get("heat"),
            "popularity": w.get("popularity"),
            "updated_at": w.get("updated_at"),
            "publicationDate": w.get("publicationDate"),
            "labsPublicationDate": w.get("labsPublicationDate"),
        }
        recs.append(rec)
        row = record_row(w, now)
        _append_history_table(row)
        _append_excel_row(row)
        appended = True
    if appended:
        with open(HISTORY_FILE, "w", encoding="utf-8") as f:
            json.dump(history, f, ensure_ascii=False, indent=2)
    return history

<<<<<<< HEAD

def _append_history_table(row: List[object]) -> None:
    """Append a metrics row to ``history_table.xlsx``."""
    headers = [
        "爬取日期",
        "世界名稱",
        "世界ID",
        "發布日期",
        "最後更新",
        "瀏覽人次",
        "大小",
        "收藏次數",
        "熱度",
        "人氣",
        "實驗室到發布",
        "瀏覽蒐藏比",
        "距離上次更新",
        "已發布",
        "人次發布比",
    ]
    if Workbook is None or load_workbook is None:
        raise RuntimeError("openpyxl is required to write Excel logs")
    if HISTORY_TABLE.exists():
        wb = load_workbook(HISTORY_TABLE)
        ws = wb.active
    else:
        wb = Workbook()
        ws = wb.active
        ws.append(headers)
    ws.append(row)
    wb.save(HISTORY_TABLE)


def _append_excel_row(row: List[object]) -> None:
    """Append a metrics row to ``worlds.xlsx``."""
    headers = [
        "爬取日期",
        "世界名稱",
        "世界ID",
        "發布日期",
        "最後更新",
        "瀏覽人次",
        "大小",
        "收藏次數",
        "熱度",
        "人氣",
        "實驗室到發布",
        "瀏覽蒐藏比",
        "距離上次更新",
        "已發布",
        "人次發布比",
    ]
    if Workbook is None or load_workbook is None:
        raise RuntimeError("openpyxl is required to write Excel logs")
    if EXCEL_FILE.exists():
        wb = load_workbook(EXCEL_FILE)
        ws = wb.active
    else:
        wb = Workbook()
        ws = wb.active
        ws.append(headers)
    ws.append(row)
    wb.save(EXCEL_FILE)
=======
>>>>>>> bd0b2c43

def _append_history_table(row: List[object]) -> None:
    """Append a metrics row to ``history_table.xlsx``."""
    headers = [
        "爬取日期",
        "世界名稱",
        "世界ID",
        "發布日期",
        "最後更新",
        "瀏覽人次",
        "大小",
        "收藏次數",
        "熱度",
        "人氣",
        "實驗室到發布",
        "瀏覽蒐藏比",
        "距離上次更新",
        "已發布",
        "人次發布比",
    ]
    if Workbook is None or load_workbook is None:
        raise RuntimeError("openpyxl is required to write Excel logs")
    if HISTORY_TABLE.exists():
        wb = load_workbook(HISTORY_TABLE)
        ws = wb.active
    else:
        wb = Workbook()
        ws = wb.active
        ws.append(headers)
    ws.append(row)
    wb.save(HISTORY_TABLE)


def _append_excel_row(row: List[object]) -> None:
    """Append a metrics row to ``worlds.xlsx``."""
    headers = [
        "爬取日期",
        "世界名稱",
        "世界ID",
        "發布日期",
        "最後更新",
        "瀏覽人次",
        "大小",
        "收藏次數",
        "熱度",
        "人氣",
        "實驗室到發布",
        "瀏覽蒐藏比",
        "距離上次更新",
        "已發布",
        "人次發布比",
    ]
    if Workbook is None or load_workbook is None:
        raise RuntimeError("openpyxl is required to write Excel logs")
    if EXCEL_FILE.exists():
        wb = load_workbook(EXCEL_FILE)
        ws = wb.active
    else:
        wb = Workbook()
        ws = wb.active
        ws.append(headers)
    ws.append(row)
    wb.save(EXCEL_FILE)

    return [
        world.get("name"),
        world.get("id"),
        world.get("publicationDate"),
        world.get("updated_at"),
        visits,
        world.get("capacity"),
        favs,
        world.get("heat"),
        world.get("popularity"),
        days_labs_to_pub,
        ratio_vf,
        since_update,
        world.get("releaseStatus"),
        visits_per_day,
    ]

def _fetch_paginated(base_url: str, limit: int, delay: float,
                     headers: Optional[Dict[str, str]] = None) -> List[dict]:
    """Fetch up to ``limit`` worlds from ``base_url`` using pagination."""
    if requests is None:
        raise RuntimeError("requests package is required")
    results: List[dict] = []
    offset = 0
    while len(results) < limit:
        remaining = min(60, limit - len(results))
        sep = '&' if '?' in base_url else '?'  # handle URLs with no query yet
        url = f"{base_url}{sep}n={remaining}&offset={offset}"
        try:
            r = requests.get(url, headers=headers or HEADERS, timeout=30)
            r.raise_for_status()
        except requests.exceptions.HTTPError as e:  # pragma: no cover - runtime only
            if e.response is not None and e.response.status_code == 403:
                raise RuntimeError(
                    "403 Forbidden: check your cookie or login credentials"
                ) from e
            raise
        chunk = r.json()
        if not isinstance(chunk, list):
            break
        results.extend(chunk)
        if len(chunk) < remaining:
            break
        offset += len(chunk)
        time.sleep(delay)
    return results[:limit]


def search_worlds(keyword: str, limit: int = 20, delay: float = 1.0,
                  headers: Optional[Dict[str, str]] = None) -> List[dict]:
    if requests is None:
        raise RuntimeError("requests package is required")

    base = f"https://api.vrchat.cloud/api/1/worlds?search={keyword}"
    return _fetch_paginated(base, limit, delay, headers)
<<<<<<< HEAD


def _cookie_to_playwright(cookie_str: str) -> List[Dict[str, str]]:
    """Convert a standard cookie header string into Playwright cookie dicts."""
    cookies: List[Dict[str, str]] = []
    for part in cookie_str.split(";"):
        if "=" in part:
            name, value = part.strip().split("=", 1)
            cookies.append({"name": name, "value": value, "url": "https://vrchat.com"})
    return cookies


def get_user_worlds(user_id: str, limit: int = 20, delay: float = 1.0,
                    headers: Optional[Dict[str, str]] = None) -> List[dict]:
    """Fetch worlds created by the given user ID.

    VRChat does not expose an official endpoint for this, so we load the
    user's page using Playwright and parse the world cards from the HTML.
    """
=======
>>>>>>> bd0b2c43

    if sync_playwright is None:
        raise RuntimeError("playwright is required for user world scraping")
    if requests is None:
        raise RuntimeError("requests package is required")

<<<<<<< HEAD
=======
def _cookie_to_playwright(cookie_str: str) -> List[Dict[str, str]]:
    """Convert a standard cookie header string into Playwright cookie dicts."""
    cookies: List[Dict[str, str]] = []
    for part in cookie_str.split(";"):
        if "=" in part:
            name, value = part.strip().split("=", 1)
            cookies.append({"name": name, "value": value, "url": "https://vrchat.com"})
    return cookies


def get_user_worlds(user_id: str, limit: int = 20, delay: float = 1.0,
                    headers: Optional[Dict[str, str]] = None) -> List[dict]:
    """Fetch worlds created by the given user ID.

    VRChat does not expose an official endpoint for this, so we load the
    user's page using Playwright and parse the world cards from the HTML.
    """


    if sync_playwright is None:
        raise RuntimeError("playwright is required for user world scraping")
    if requests is None:
        raise RuntimeError("requests package is required")

>>>>>>> bd0b2c43
    headers = headers or HEADERS
    cookie_str = headers.get("Cookie", "")

    url = f"https://vrchat.com/home/user/{user_id}"
    results: List[dict] = []

    with sync_playwright() as p:
        browser = p.chromium.launch(headless=True)
        context = browser.new_context()
        if cookie_str:
            context.add_cookies(_cookie_to_playwright(cookie_str))
        page = context.new_page()
        page.goto(url)
        page.wait_for_timeout(int(delay * 1000))

        while len(results) < limit:
            cards = page.query_selector_all("a[href^='/home/world/wrld_']")
            for card in cards[len(results):]:
                name = (card.inner_text() or "").strip()
                link = card.get_attribute("href") or ""
                world_id = link.split("/")[-1]
                results.append({"name": name, "id": world_id})
                if len(results) >= limit:
                    break

            if len(results) >= limit:
                break
            show_more = page.query_selector("button:has-text('Show More')")
            if show_more:
                show_more.click()
                page.wait_for_timeout(int(delay * 1000))
            else:
                break

        browser.close()

    # For each world ID we can fetch detailed info via the official world endpoint
    details: List[dict] = []
    for r in results:
        try:
            info = requests.get(
                f"https://api.vrchat.cloud/api/1/worlds/{r['id']}",
                headers=headers,
                timeout=30,
            )
            info.raise_for_status()
            details.append(info.json())
        except requests.HTTPError:
            continue

    return details[:limit]


def extract_info(world: dict) -> Dict[str, object]:
    return {
        "worldId": world.get("id"),
        "世界名稱": world.get("name"),
        "世界ID": world.get("id"),
        "世界大小": world.get("capacity"),
        "上傳日期": world.get("created_at"),
        "更新日期": world.get("updated_at"),
        "實驗室日期": world.get("labsPublicationDate"),
        "發布日期": world.get("publicationDate"),
        "瀏覽人次": world.get("visits"),
        "收藏人次": world.get("favorites"),
        "世界熱度": world.get("heat"),
        "世界熱門度": world.get("popularity"),
        "Tag": world.get("tags"),
        "世界連結": f"https://vrchat.com/home/world/{world.get('id')}",
    }


def fetch_worlds(*,
                 keyword: Optional[str] = None,
                 user_id: Optional[str] = None,
                 limit: int = 20,
                 delay: float = 1.0,
                 headers: Optional[Dict[str, str]] = None) -> List[dict]:
    """High level helper to fetch worlds by keyword or user ID."""
    if keyword:
        return search_worlds(keyword, limit, delay, headers)
    if user_id:
        return get_user_worlds(user_id, limit, delay, headers)
    raise ValueError("keyword or user_id required")


def main() -> None:
    import argparse

    parser = argparse.ArgumentParser(description="Query VRChat worlds")
    parser.add_argument("--keyword", help="search keyword")
    parser.add_argument("--user", help="creator userId")
    parser.add_argument("--limit", type=int, default=20, help="maximum worlds")
    parser.add_argument("--delay", type=float, default=1.0, help="seconds between requests")
    parser.add_argument("--out", type=Path, default=BASE / "raw_worlds.json", help="output JSON path")
    parser.add_argument("--cookie", help="authentication cookie string")
    parser.add_argument("--username", help="basic auth username")
    parser.add_argument("--password", help="basic auth password")
    args = parser.parse_args()

    global HEADERS
    HEADERS = _load_headers(args.cookie, args.username, args.password)

    if args.keyword:
        worlds = search_worlds(args.keyword, args.limit, args.delay, HEADERS)
    elif args.user:
        worlds = get_user_worlds(args.user, args.limit, args.delay, HEADERS)
    else:
        parser.error("--keyword or --user is required")

    parsed = [extract_info(w) for w in worlds]
    update_history(worlds)
    with open(args.out, "w", encoding="utf-8") as f:
        json.dump(parsed, f, ensure_ascii=False, indent=2)
    print(f"Saved {len(parsed)} worlds to {args.out}")


if __name__ == "__main__":
    main()
<|MERGE_RESOLUTION|>--- conflicted
+++ resolved
@@ -40,11 +40,9 @@
 HISTORY_FILE = BASE / "history.json"
 HISTORY_TABLE = BASE / "history_table.xlsx"
 EXCEL_FILE = BASE / "worlds.xlsx"
-<<<<<<< HEAD
-=======
 
     headers = {"User-Agent": "Mozilla/5.0"}
-    
+
 def _load_headers(cookie: Optional[str] = None,
                   username: Optional[str] = None,
                   password: Optional[str] = None) -> Dict[str, str]:
@@ -52,24 +50,6 @@
 
     headers = {"User-Agent": "Mozilla/5.0"}
 
-def _load_headers(cookie: Optional[str] = None,
-                  username: Optional[str] = None,
-                  password: Optional[str] = None) -> Dict[str, str]:
-    """Load HTTP headers from ``headers.json`` and command line options."""
->>>>>>> bd0b2c43
-
-    headers = {"User-Agent": "Mozilla/5.0"}
-
-<<<<<<< HEAD
-def _load_headers(cookie: Optional[str] = None,
-                  username: Optional[str] = None,
-                  password: Optional[str] = None) -> Dict[str, str]:
-    """Load HTTP headers from ``headers.json`` and command line options."""
-
-    headers = {"User-Agent": "Mozilla/5.0"}
-
-=======
->>>>>>> bd0b2c43
     if HEADERS_FILE.exists():
         with open(HEADERS_FILE, "r", encoding="utf-8") as f:
             try:
@@ -207,8 +187,6 @@
             json.dump(history, f, ensure_ascii=False, indent=2)
     return history
 
-<<<<<<< HEAD
-
 def _append_history_table(row: List[object]) -> None:
     """Append a metrics row to ``history_table.xlsx``."""
     headers = [
@@ -271,8 +249,6 @@
         ws.append(headers)
     ws.append(row)
     wb.save(EXCEL_FILE)
-=======
->>>>>>> bd0b2c43
 
 def _append_history_table(row: List[object]) -> None:
     """Append a metrics row to ``history_table.xlsx``."""
@@ -392,7 +368,6 @@
 
     base = f"https://api.vrchat.cloud/api/1/worlds?search={keyword}"
     return _fetch_paginated(base, limit, delay, headers)
-<<<<<<< HEAD
 
 
 def _cookie_to_playwright(cookie_str: str) -> List[Dict[str, str]]:
@@ -412,41 +387,12 @@
     VRChat does not expose an official endpoint for this, so we load the
     user's page using Playwright and parse the world cards from the HTML.
     """
-=======
->>>>>>> bd0b2c43
 
     if sync_playwright is None:
         raise RuntimeError("playwright is required for user world scraping")
     if requests is None:
         raise RuntimeError("requests package is required")
 
-<<<<<<< HEAD
-=======
-def _cookie_to_playwright(cookie_str: str) -> List[Dict[str, str]]:
-    """Convert a standard cookie header string into Playwright cookie dicts."""
-    cookies: List[Dict[str, str]] = []
-    for part in cookie_str.split(";"):
-        if "=" in part:
-            name, value = part.strip().split("=", 1)
-            cookies.append({"name": name, "value": value, "url": "https://vrchat.com"})
-    return cookies
-
-
-def get_user_worlds(user_id: str, limit: int = 20, delay: float = 1.0,
-                    headers: Optional[Dict[str, str]] = None) -> List[dict]:
-    """Fetch worlds created by the given user ID.
-
-    VRChat does not expose an official endpoint for this, so we load the
-    user's page using Playwright and parse the world cards from the HTML.
-    """
-
-
-    if sync_playwright is None:
-        raise RuntimeError("playwright is required for user world scraping")
-    if requests is None:
-        raise RuntimeError("requests package is required")
-
->>>>>>> bd0b2c43
     headers = headers or HEADERS
     cookie_str = headers.get("Cookie", "")
 
