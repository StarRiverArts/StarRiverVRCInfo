--- conflicted
+++ resolved
@@ -15,36 +15,27 @@
 import json
 import csv
 import datetime as dt
-<<<<<<< HEAD
-=======
-from openpyxl import Workbook, load_workbook
->>>>>>> a843a2b5
 from pathlib import Path
 from typing import Dict, List, Optional
 import time
 
 try:
-<<<<<<< HEAD
     from openpyxl import Workbook, load_workbook  # type: ignore
 except Exception:  # pragma: no cover - optional dependency
     Workbook = None  # type: ignore
     load_workbook = None  # type: ignore
 
 try:
-=======
->>>>>>> a843a2b5
+
     from playwright.sync_api import sync_playwright  # type: ignore
 except Exception:  # pragma: no cover - optional dependency
     sync_playwright = None  # type: ignore
 
-<<<<<<< HEAD
 try:
     import requests  # type: ignore
 except Exception:  # pragma: no cover - optional dependency
     requests = None  # type: ignore
-=======
-import requests
->>>>>>> a843a2b5
+
 
 BASE = Path(__file__).parent
 HEADERS_FILE = BASE / "headers.json"
@@ -52,21 +43,12 @@
 HISTORY_TABLE = BASE / "history_table.csv"
 EXCEL_FILE = BASE / "worlds.xlsx"
 
-<<<<<<< HEAD
 
 def _load_headers(cookie: Optional[str] = None,
                   username: Optional[str] = None,
                   password: Optional[str] = None) -> Dict[str, str]:
     """Load HTTP headers from ``headers.json`` and command line options."""
 
-=======
-
-def _load_headers(cookie: Optional[str] = None,
-                  username: Optional[str] = None,
-                  password: Optional[str] = None) -> Dict[str, str]:
-    """Load HTTP headers from ``headers.json`` and command line options."""
-
->>>>>>> a843a2b5
     headers = {"User-Agent": "Mozilla/5.0"}
 
     if HEADERS_FILE.exists():
@@ -123,10 +105,7 @@
     ]
 
 
-<<<<<<< HEAD
-=======
-
->>>>>>> a843a2b5
+
 def _parse_date(value: Optional[str]) -> Optional[dt.datetime]:
     if not value:
         return None
@@ -181,8 +160,7 @@
             json.dump(history, f, ensure_ascii=False, indent=2)
     return history
 
-<<<<<<< HEAD
-=======
+
 
 def _append_history_table(row: List[object]) -> None:
     """Append a metrics row to ``history_table.csv``."""
@@ -209,34 +187,6 @@
     with open(HISTORY_TABLE, "a", encoding="utf-8", newline="") as f:
         writer = csv.writer(f)
         writer.writerow(row)
->>>>>>> a843a2b5
-
-def _append_history_table(row: List[object]) -> None:
-    """Append a metrics row to ``history_table.csv``."""
-    if not HISTORY_TABLE.exists():
-        with open(HISTORY_TABLE, "w", encoding="utf-8", newline="") as f:
-            writer = csv.writer(f)
-            writer.writerow([
-                "世界名稱",
-                "世界ID",
-                "發布日期",
-                "最後更新",
-                "瀏覽人次",
-                "大小",
-                "收藏次數",
-                "熱度",
-                "人氣",
-                "實驗室到發布",
-                "瀏覽蒐藏比",
-                "距離上次更新",
-                "已發布",
-                "人次發布比",
-            ])
-
-    with open(HISTORY_TABLE, "a", encoding="utf-8", newline="") as f:
-        writer = csv.writer(f)
-        writer.writerow(row)
-<<<<<<< HEAD
 
 
 def _append_excel_row(row: List[object]) -> None:
@@ -270,38 +220,7 @@
     wb.save(EXCEL_FILE)
 
 
-=======
-
-def _append_excel_row(row: List[object]) -> None:
-    """Append a metrics row to ``worlds.xlsx``."""
-    if EXCEL_FILE.exists():
-        wb = load_workbook(EXCEL_FILE)
-        ws = wb.active
-    else:
-        wb = Workbook()
-        ws = wb.active
-        ws.append([
-            "世界名稱",
-            "世界ID",
-            "發布日期",
-            "最後更新",
-            "瀏覽人次",
-            "大小",
-            "收藏次數",
-            "熱度",
-            "人氣",
-            "實驗室到發布",
-            "瀏覽蒐藏比",
-            "距離上次更新",
-            "已發布",
-            "人次發布比",
-        ])
-    ws.append(row)
-    wb.save(EXCEL_FILE)
-
-
-
->>>>>>> a843a2b5
+
 def _fetch_paginated(base_url: str, limit: int, delay: float,
                      headers: Optional[Dict[str, str]] = None) -> List[dict]:
     """Fetch up to ``limit`` worlds from ``base_url`` using pagination."""
@@ -335,7 +254,6 @@
 
 def search_worlds(keyword: str, limit: int = 20, delay: float = 1.0,
                   headers: Optional[Dict[str, str]] = None) -> List[dict]:
-<<<<<<< HEAD
     if requests is None:
         raise RuntimeError("requests package is required")
 
@@ -352,19 +270,11 @@
             cookies.append({"name": name, "value": value, "url": "https://vrchat.com"})
     return cookies
 
-=======
-    base = f"https://api.vrchat.cloud/api/1/worlds?search={keyword}"
-    return _fetch_paginated(base, limit, delay, headers)
-
-
-def _cookie_to_playwright(cookie_str: str) -> List[Dict[str, str]]:
-    """Convert a standard cookie header string into Playwright cookie dicts."""
-    cookies: List[Dict[str, str]] = []
-    for part in cookie_str.split(";"):
-        if "=" in part:
-            name, value = part.strip().split("=", 1)
-            cookies.append({"name": name, "value": value, "url": "https://vrchat.com"})
-    return cookies
+
+
+def get_user_worlds(user_id: str, limit: int = 20, delay: float = 1.0,
+                    headers: Optional[Dict[str, str]] = None) -> List[dict]:
+    """Fetch worlds created by the given user ID.
 
     VRChat does not expose an official endpoint for this, so we load the
     user's page using Playwright and parse the world cards from the HTML.
@@ -372,29 +282,8 @@
 
     if sync_playwright is None:
         raise RuntimeError("playwright is required for user world scraping")
-
-    headers = headers or HEADERS
-    cookie_str = headers.get("Cookie", "")
-
-    url = f"https://vrchat.com/home/user/{user_id}"
-    results: List[dict] = []
->>>>>>> a843a2b5
-
-def get_user_worlds(user_id: str, limit: int = 20, delay: float = 1.0,
-                    headers: Optional[Dict[str, str]] = None) -> List[dict]:
-    """Fetch worlds created by the given user ID.
-
-    VRChat does not expose an official endpoint for this, so we load the
-    user's page using Playwright and parse the world cards from the HTML.
-    """
-
-    if sync_playwright is None:
-        raise RuntimeError("playwright is required for user world scraping")
-<<<<<<< HEAD
     if requests is None:
         raise RuntimeError("requests package is required")
-=======
->>>>>>> a843a2b5
 
     headers = headers or HEADERS
     cookie_str = headers.get("Cookie", "")
