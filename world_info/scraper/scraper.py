
"""Retrieve world data from the VRChat API.

<<<<<<< HEAD
This script queries the unofficial VRChat API to fetch world information and
stores the results as a JSON list.  Searching by keyword uses the HTTP API.
To list a creator's worlds we scrape the website using Playwright because there
is no stable API endpoint.  Authentication headers can be supplied in
``headers.json`` or via command line options.  The credentials file is ignored
by git so your secrets remain local.
=======
This script queries the unofficial VRChat API to fetch world information
and stores the results as a JSON list.  Authentication headers such as
cookies can be supplied in ``headers.json`` or via command line options.
The credentials file is ignored by git so your secrets remain local.
>>>>>>> d48f40e0
"""

from __future__ import annotations

import base64
import json
from pathlib import Path
<<<<<<< HEAD
from typing import Dict, List, Optional
=======
from typing import Dict, Iterable, List, Optional
>>>>>>> d48f40e0
import time

from playwright.sync_api import sync_playwright

import requests

BASE = Path(__file__).parent
HEADERS_FILE = BASE / "headers.json"


def _load_headers(cookie: Optional[str] = None,
                  username: Optional[str] = None,
                  password: Optional[str] = None) -> Dict[str, str]:
    """Load HTTP headers from ``headers.json`` and command line options."""

    headers = {"User-Agent": "Mozilla/5.0"}

    if HEADERS_FILE.exists():
        with open(HEADERS_FILE, "r", encoding="utf-8") as f:
            try:
                headers.update(json.load(f))
            except json.JSONDecodeError:
                pass

    if cookie:
        headers["Cookie"] = cookie
<<<<<<< HEAD

    if username and password:
        token = base64.b64encode(f"{username}:{password}".encode()).decode()
        headers["Authorization"] = f"Basic {token}"

    return headers
=======

    if username and password:
        token = base64.b64encode(f"{username}:{password}".encode()).decode()
        headers["Authorization"] = f"Basic {token}"

    return headers

>>>>>>> d48f40e0

HEADERS: Dict[str, str] = _load_headers()

<<<<<<< HEAD
HEADERS: Dict[str, str] = _load_headers()

=======
>>>>>>> d48f40e0

def _fetch_paginated(base_url: str, limit: int, delay: float,
                     headers: Optional[Dict[str, str]] = None) -> List[dict]:
    """Fetch up to ``limit`` worlds from ``base_url`` using pagination."""
    results: List[dict] = []
    offset = 0
    while len(results) < limit:
        remaining = min(60, limit - len(results))
        sep = '&' if '?' in base_url else '?'  # handle URLs with no query yet
        url = f"{base_url}{sep}n={remaining}&offset={offset}"
        try:
            r = requests.get(url, headers=headers or HEADERS, timeout=30)
            r.raise_for_status()
        except requests.exceptions.HTTPError as e:  # pragma: no cover - runtime only
            if e.response is not None and e.response.status_code == 403:
                raise RuntimeError(
                    "403 Forbidden: check your cookie or login credentials"
                ) from e
            raise
        chunk = r.json()
        if not isinstance(chunk, list):
            break
        results.extend(chunk)
        if len(chunk) < remaining:
            break
        offset += len(chunk)
        time.sleep(delay)
    return results[:limit]


def search_worlds(keyword: str, limit: int = 20, delay: float = 1.0,
                  headers: Optional[Dict[str, str]] = None) -> List[dict]:
    base = f"https://api.vrchat.cloud/api/1/worlds?search={keyword}"
    return _fetch_paginated(base, limit, delay, headers)
<<<<<<< HEAD


def _cookie_to_playwright(cookie_str: str) -> List[Dict[str, str]]:
    """Convert a standard cookie header string into Playwright cookie dicts."""
    cookies: List[Dict[str, str]] = []
    for part in cookie_str.split(";"):
        if "=" in part:
            name, value = part.strip().split("=", 1)
            cookies.append({"name": name, "value": value, "url": "https://vrchat.com"})
    return cookies
=======
>>>>>>> d48f40e0


def get_user_worlds(user_id: str, limit: int = 20, delay: float = 1.0,
                    headers: Optional[Dict[str, str]] = None) -> List[dict]:
<<<<<<< HEAD
    """Fetch worlds created by the given user ID.

    VRChat does not expose an official endpoint for this, so we load the
    user's page using Playwright and parse the world cards from the HTML.
    """

    headers = headers or HEADERS
    cookie_str = headers.get("Cookie", "")

    url = f"https://vrchat.com/home/user/{user_id}"
    results: List[dict] = []

    with sync_playwright() as p:
        browser = p.chromium.launch(headless=True)
        context = browser.new_context()
        if cookie_str:
            context.add_cookies(_cookie_to_playwright(cookie_str))
        page = context.new_page()
        page.goto(url)
        page.wait_for_timeout(int(delay * 1000))

        while len(results) < limit:
            cards = page.query_selector_all("a[href^='/home/world/wrld_']")
            for card in cards[len(results):]:
                name = (card.inner_text() or "").strip()
                link = card.get_attribute("href") or ""
                world_id = link.split("/")[-1]
                results.append({"name": name, "id": world_id})
                if len(results) >= limit:
                    break

            if len(results) >= limit:
                break
            show_more = page.query_selector("button:has-text('Show More')")
            if show_more:
                show_more.click()
                page.wait_for_timeout(int(delay * 1000))
            else:
                break

        browser.close()

    # For each world ID we can fetch detailed info via the official world endpoint
    details: List[dict] = []
    for r in results:
        try:
            info = requests.get(
                f"https://api.vrchat.cloud/api/1/worlds/{r['id']}",
                headers=headers,
                timeout=30,
            )
            info.raise_for_status()
            details.append(info.json())
        except requests.HTTPError:
            continue

    return details[:limit]
=======
    """Fetch worlds created by the given user ID."""
    # Use the public website API which accepts the user ID in the path.
    base = f"https://vrchat.com/api/1/user/{user_id}/worlds"
    return _fetch_paginated(base, limit, delay, headers)
>>>>>>> d48f40e0


def extract_info(world: dict) -> Dict[str, object]:
    return {
        "worldId": world.get("id"),
        "世界名稱": world.get("name"),
        "世界ID": world.get("id"),
        "世界大小": world.get("capacity"),
        "上傳日期": world.get("created_at"),
        "更新日期": world.get("updated_at"),
        "實驗室日期": world.get("labsPublicationDate"),
        "發布日期": world.get("publicationDate"),
        "瀏覽人次": world.get("visits"),
        "收藏人次": world.get("favorites"),
        "世界熱度": world.get("heat"),
        "世界熱門度": world.get("popularity"),
        "Tag": world.get("tags"),
        "世界連結": f"https://vrchat.com/home/world/{world.get('id')}",
    }


def fetch_worlds(*,
                 keyword: Optional[str] = None,
                 user_id: Optional[str] = None,
                 limit: int = 20,
                 delay: float = 1.0,
                 headers: Optional[Dict[str, str]] = None) -> List[dict]:
    """High level helper to fetch worlds by keyword or user ID."""
    if keyword:
        return search_worlds(keyword, limit, delay, headers)
    if user_id:
        return get_user_worlds(user_id, limit, delay, headers)
    raise ValueError("keyword or user_id required")


def main() -> None:
    import argparse

    parser = argparse.ArgumentParser(description="Query VRChat worlds")
    parser.add_argument("--keyword", help="search keyword")
    parser.add_argument("--user", help="creator userId")
    parser.add_argument("--limit", type=int, default=20, help="maximum worlds")
    parser.add_argument("--delay", type=float, default=1.0, help="seconds between requests")
    parser.add_argument("--out", type=Path, default=BASE / "raw_worlds.json", help="output JSON path")
    parser.add_argument("--cookie", help="authentication cookie string")
    parser.add_argument("--username", help="basic auth username")
    parser.add_argument("--password", help="basic auth password")
    args = parser.parse_args()

    global HEADERS
    HEADERS = _load_headers(args.cookie, args.username, args.password)

    if args.keyword:
        worlds = search_worlds(args.keyword, args.limit, args.delay, HEADERS)
    elif args.user:
        worlds = get_user_worlds(args.user, args.limit, args.delay, HEADERS)
    else:
        parser.error("--keyword or --user is required")

    parsed = [extract_info(w) for w in worlds]
    with open(args.out, "w", encoding="utf-8") as f:
        json.dump(parsed, f, ensure_ascii=False, indent=2)
    print(f"Saved {len(parsed)} worlds to {args.out}")


if __name__ == "__main__":
    main()
<|MERGE_RESOLUTION|>--- conflicted
+++ resolved
@@ -1,19 +1,12 @@
 
 """Retrieve world data from the VRChat API.
 
-<<<<<<< HEAD
 This script queries the unofficial VRChat API to fetch world information and
 stores the results as a JSON list.  Searching by keyword uses the HTTP API.
 To list a creator's worlds we scrape the website using Playwright because there
 is no stable API endpoint.  Authentication headers can be supplied in
 ``headers.json`` or via command line options.  The credentials file is ignored
 by git so your secrets remain local.
-=======
-This script queries the unofficial VRChat API to fetch world information
-and stores the results as a JSON list.  Authentication headers such as
-cookies can be supplied in ``headers.json`` or via command line options.
-The credentials file is ignored by git so your secrets remain local.
->>>>>>> d48f40e0
 """
 
 from __future__ import annotations
@@ -21,11 +14,7 @@
 import base64
 import json
 from pathlib import Path
-<<<<<<< HEAD
 from typing import Dict, List, Optional
-=======
-from typing import Dict, Iterable, List, Optional
->>>>>>> d48f40e0
 import time
 
 from playwright.sync_api import sync_playwright
@@ -52,30 +41,17 @@
 
     if cookie:
         headers["Cookie"] = cookie
-<<<<<<< HEAD
 
     if username and password:
         token = base64.b64encode(f"{username}:{password}".encode()).decode()
         headers["Authorization"] = f"Basic {token}"
 
     return headers
-=======
-
-    if username and password:
-        token = base64.b64encode(f"{username}:{password}".encode()).decode()
-        headers["Authorization"] = f"Basic {token}"
-
-    return headers
-
->>>>>>> d48f40e0
 
 HEADERS: Dict[str, str] = _load_headers()
 
-<<<<<<< HEAD
 HEADERS: Dict[str, str] = _load_headers()
 
-=======
->>>>>>> d48f40e0
 
 def _fetch_paginated(base_url: str, limit: int, delay: float,
                      headers: Optional[Dict[str, str]] = None) -> List[dict]:
@@ -110,7 +86,6 @@
                   headers: Optional[Dict[str, str]] = None) -> List[dict]:
     base = f"https://api.vrchat.cloud/api/1/worlds?search={keyword}"
     return _fetch_paginated(base, limit, delay, headers)
-<<<<<<< HEAD
 
 
 def _cookie_to_playwright(cookie_str: str) -> List[Dict[str, str]]:
@@ -121,13 +96,10 @@
             name, value = part.strip().split("=", 1)
             cookies.append({"name": name, "value": value, "url": "https://vrchat.com"})
     return cookies
-=======
->>>>>>> d48f40e0
 
 
 def get_user_worlds(user_id: str, limit: int = 20, delay: float = 1.0,
                     headers: Optional[Dict[str, str]] = None) -> List[dict]:
-<<<<<<< HEAD
     """Fetch worlds created by the given user ID.
 
     VRChat does not expose an official endpoint for this, so we load the
@@ -185,12 +157,6 @@
             continue
 
     return details[:limit]
-=======
-    """Fetch worlds created by the given user ID."""
-    # Use the public website API which accepts the user ID in the path.
-    base = f"https://vrchat.com/api/1/user/{user_id}/worlds"
-    return _fetch_paginated(base, limit, delay, headers)
->>>>>>> d48f40e0
 
 
 def extract_info(world: dict) -> Dict[str, object]:
