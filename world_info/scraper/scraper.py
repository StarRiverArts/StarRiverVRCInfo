
"""Retrieve world data from the VRChat API.

This script queries the unofficial VRChat API to fetch world information and
stores the results as a JSON list.  Searching by keyword uses the HTTP API.
To list a creator's worlds we scrape the website using Playwright because there
is no stable API endpoint.  Authentication headers can be supplied in
``headers.json`` or via command line options.  The credentials file is ignored
by git so your secrets remain local.
"""

from __future__ import annotations

import base64
import json
import csv
import datetime as dt
from pathlib import Path
from typing import Dict, List, Optional
import time

try:
    from openpyxl import Workbook, load_workbook  # type: ignore
except Exception:  # pragma: no cover - optional dependency
    Workbook = None  # type: ignore
    load_workbook = None  # type: ignore

try:
<<<<<<< HEAD
=======

>>>>>>> 8ec6e8e7
    from playwright.sync_api import sync_playwright  # type: ignore
except Exception:  # pragma: no cover - optional dependency
    sync_playwright = None  # type: ignore

try:
    import requests  # type: ignore
except Exception:  # pragma: no cover - optional dependency
    requests = None  # type: ignore

BASE = Path(__file__).parent
HEADERS_FILE = BASE / "headers.json"
HISTORY_FILE = BASE / "history.json"
HISTORY_TABLE = BASE / "history_table.csv"
EXCEL_FILE = BASE / "worlds.xlsx"

<<<<<<< HEAD

def _load_headers(cookie: Optional[str] = None,
                  username: Optional[str] = None,
                  password: Optional[str] = None) -> Dict[str, str]:
    """Load HTTP headers from ``headers.json`` and command line options."""

=======

def _load_headers(cookie: Optional[str] = None,
                  username: Optional[str] = None,
                  password: Optional[str] = None) -> Dict[str, str]:
    """Load HTTP headers from ``headers.json`` and command line options."""

>>>>>>> 8ec6e8e7
    headers = {"User-Agent": "Mozilla/5.0"}

    if HEADERS_FILE.exists():
        with open(HEADERS_FILE, "r", encoding="utf-8") as f:
            try:
                headers.update(json.load(f))
            except json.JSONDecodeError:
                pass

    if cookie:
        headers["Cookie"] = cookie

    if username and password:
        token = base64.b64encode(f"{username}:{password}".encode()).decode()
        headers["Authorization"] = f"Basic {token}"

    return headers


HEADERS: Dict[str, str] = _load_headers()


def record_row(world: dict, now: Optional[int] = None) -> List[object]:
    """Return a metrics row for history tables and Excel."""
    ts_now = dt.datetime.fromtimestamp(now, dt.timezone.utc) if isinstance(now, int) else dt.datetime.now(dt.timezone.utc)

    pub = _parse_date(world.get("publicationDate"))
    updated = _parse_date(world.get("updated_at"))
    labs = _parse_date(world.get("labsPublicationDate"))

    days_labs_to_pub = (pub - labs).days if pub and labs else ""
    visits = world.get("visits") or 0
    favs = world.get("favorites") or 0
    ratio_vf = round(visits / favs, 2) if favs else ""
    since_update = (ts_now - updated).days if updated else ""
    since_pub = (ts_now - pub).days if pub else 0
    visits_per_day = round(visits / since_pub, 2) if since_pub > 0 else ""

    return [
        world.get("name"),
        world.get("id"),
        world.get("publicationDate"),
        world.get("updated_at"),
        visits,
        world.get("capacity"),
        favs,
        world.get("heat"),
        world.get("popularity"),
        days_labs_to_pub,
        ratio_vf,
        since_update,
        world.get("releaseStatus"),
        visits_per_day,
    ]

<<<<<<< HEAD

=======
>>>>>>> 8ec6e8e7
def _parse_date(value: Optional[str]) -> Optional[dt.datetime]:
    if not value:
        return None
    try:
        if value.endswith("Z"):
            value = value[:-1] + "+00:00"
        dt_obj = dt.datetime.fromisoformat(value)
        if dt_obj.tzinfo is None:
            dt_obj = dt_obj.replace(tzinfo=dt.timezone.utc)
        return dt_obj
    except Exception:
        return None


def load_history() -> Dict[str, List[dict]]:
    """Load the long-term history file if present."""
    if HISTORY_FILE.exists():
        with open(HISTORY_FILE, "r", encoding="utf-8") as f:
            try:
                return json.load(f)
            except json.JSONDecodeError:
                return {}
    return {}


def update_history(worlds: List[dict], threshold: int = 3600) -> Dict[str, List[dict]]:
    """Append new stats to ``history.json`` unless recorded recently."""
    history = load_history()
    now = int(time.time())
    appended = False
    for w in worlds:
        wid = w.get("id") or w.get("worldId")
        if not wid:
            continue
        recs = history.setdefault(wid, [])
        if recs and now - recs[-1].get("timestamp", 0) < threshold:
            continue
        rec = {
            "timestamp": now,
            "visits": w.get("visits"),
            "favorites": w.get("favorites"),
            "heat": w.get("heat"),
            "popularity": w.get("popularity"),
<<<<<<< HEAD
            "updated_at": w.get("updated_at"),
            "publicationDate": w.get("publicationDate"),
            "labsPublicationDate": w.get("labsPublicationDate"),
=======
>>>>>>> 8ec6e8e7
        }
        recs.append(rec)
        row = record_row(w, now)
        _append_history_table(row)
        _append_excel_row(row)
        appended = True
    if appended:
        with open(HISTORY_FILE, "w", encoding="utf-8") as f:
            json.dump(history, f, ensure_ascii=False, indent=2)
    return history
<<<<<<< HEAD

=======
>>>>>>> 8ec6e8e7

def _append_history_table(row: List[object]) -> None:
    """Append a metrics row to ``history_table.csv``."""
    if not HISTORY_TABLE.exists():
        with open(HISTORY_TABLE, "w", encoding="utf-8-sig", newline="") as f:
            writer = csv.writer(f)
            writer.writerow([
                "世界名稱",
                "世界ID",
                "發布日期",
                "最後更新",
                "瀏覽人次",
                "大小",
                "收藏次數",
                "熱度",
                "人氣",
                "實驗室到發布",
                "瀏覽蒐藏比",
                "距離上次更新",
                "已發布",
                "人次發布比",
            ])

<<<<<<< HEAD
    with open(HISTORY_TABLE, "a", encoding="utf-8", newline="") as f:
        writer = csv.writer(f)
        writer.writerow(row)
=======
def _append_history_table(row: List[object]) -> None:
    """Append a metrics row to ``history_table.csv``."""
    if not HISTORY_TABLE.exists():
        with open(HISTORY_TABLE, "w", encoding="utf-8-sig", newline="") as f:
            writer = csv.writer(f)
            writer.writerow([
                "世界名稱",
                "世界ID",
                "發布日期",
                "最後更新",
                "瀏覽人次",
                "大小",
                "收藏次數",
                "熱度",
                "人氣",
                "實驗室到發布",
                "瀏覽蒐藏比",
                "距離上次更新",
                "已發布",
                "人次發布比",
            ])
>>>>>>> 8ec6e8e7

    with open(HISTORY_TABLE, "a", encoding="utf-8", newline="") as f:
        writer = csv.writer(f)
        writer.writerow(row)

<<<<<<< HEAD
=======
    with open(HISTORY_TABLE, "a", encoding="utf-8", newline="") as f:
        writer = csv.writer(f)
        writer.writerow(row)

>>>>>>> 8ec6e8e7
def _append_excel_row(row: List[object]) -> None:
    """Append a metrics row to ``worlds.xlsx``."""
    if Workbook is None or load_workbook is None:
        return

    if EXCEL_FILE.exists():
        wb = load_workbook(EXCEL_FILE)
        ws = wb.active
    else:
        wb = Workbook()
        ws = wb.active
        ws.append([
            "世界名稱",
            "世界ID",
            "發布日期",
            "最後更新",
            "瀏覽人次",
            "大小",
            "收藏次數",
            "熱度",
            "人氣",
            "實驗室到發布",
            "瀏覽蒐藏比",
            "距離上次更新",
            "已發布",
            "人次發布比",
        ])
    ws.append(row)
    wb.save(EXCEL_FILE)

<<<<<<< HEAD

=======
>>>>>>> 8ec6e8e7
def _fetch_paginated(base_url: str, limit: int, delay: float,
                     headers: Optional[Dict[str, str]] = None) -> List[dict]:
    """Fetch up to ``limit`` worlds from ``base_url`` using pagination."""
    if requests is None:
        raise RuntimeError("requests package is required")
    results: List[dict] = []
    offset = 0
    while len(results) < limit:
        remaining = min(60, limit - len(results))
        sep = '&' if '?' in base_url else '?'  # handle URLs with no query yet
        url = f"{base_url}{sep}n={remaining}&offset={offset}"
        try:
            r = requests.get(url, headers=headers or HEADERS, timeout=30)
            r.raise_for_status()
        except requests.exceptions.HTTPError as e:  # pragma: no cover - runtime only
            if e.response is not None and e.response.status_code == 403:
                raise RuntimeError(
                    "403 Forbidden: check your cookie or login credentials"
                ) from e
            raise
        chunk = r.json()
        if not isinstance(chunk, list):
            break
        results.extend(chunk)
        if len(chunk) < remaining:
            break
        offset += len(chunk)
        time.sleep(delay)
    return results[:limit]


def search_worlds(keyword: str, limit: int = 20, delay: float = 1.0,
                  headers: Optional[Dict[str, str]] = None) -> List[dict]:
    if requests is None:
        raise RuntimeError("requests package is required")

    base = f"https://api.vrchat.cloud/api/1/worlds?search={keyword}"
    return _fetch_paginated(base, limit, delay, headers)

<<<<<<< HEAD

def _cookie_to_playwright(cookie_str: str) -> List[Dict[str, str]]:
    """Convert a standard cookie header string into Playwright cookie dicts."""
    cookies: List[Dict[str, str]] = []
    for part in cookie_str.split(";"):
        if "=" in part:
            name, value = part.strip().split("=", 1)
            cookies.append({"name": name, "value": value, "url": "https://vrchat.com"})
    return cookies


def get_user_worlds(user_id: str, limit: int = 20, delay: float = 1.0,
                    headers: Optional[Dict[str, str]] = None) -> List[dict]:
    """Fetch worlds created by the given user ID.

    VRChat does not expose an official endpoint for this, so we load the
    user's page using Playwright and parse the world cards from the HTML.
    """

    if sync_playwright is None:
        raise RuntimeError("playwright is required for user world scraping")
    if requests is None:
        raise RuntimeError("requests package is required")

    headers = headers or HEADERS
    cookie_str = headers.get("Cookie", "")

=======
def _cookie_to_playwright(cookie_str: str) -> List[Dict[str, str]]:
    """Convert a standard cookie header string into Playwright cookie dicts."""
    cookies: List[Dict[str, str]] = []
    for part in cookie_str.split(";"):
        if "=" in part:
            name, value = part.strip().split("=", 1)
            cookies.append({"name": name, "value": value, "url": "https://vrchat.com"})
    return cookies


def get_user_worlds(user_id: str, limit: int = 20, delay: float = 1.0,
                    headers: Optional[Dict[str, str]] = None) -> List[dict]:
    """Fetch worlds created by the given user ID.

    VRChat does not expose an official endpoint for this, so we load the
    user's page using Playwright and parse the world cards from the HTML.
    """

    if sync_playwright is None:
        raise RuntimeError("playwright is required for user world scraping")
    if requests is None:
        raise RuntimeError("requests package is required")

    headers = headers or HEADERS
    cookie_str = headers.get("Cookie", "")

>>>>>>> 8ec6e8e7
    url = f"https://vrchat.com/home/user/{user_id}"
    results: List[dict] = []

    with sync_playwright() as p:
        browser = p.chromium.launch(headless=True)
        context = browser.new_context()
        if cookie_str:
            context.add_cookies(_cookie_to_playwright(cookie_str))
        page = context.new_page()
        page.goto(url)
        page.wait_for_timeout(int(delay * 1000))

        while len(results) < limit:
            cards = page.query_selector_all("a[href^='/home/world/wrld_']")
            for card in cards[len(results):]:
                name = (card.inner_text() or "").strip()
                link = card.get_attribute("href") or ""
                world_id = link.split("/")[-1]
                results.append({"name": name, "id": world_id})
                if len(results) >= limit:
                    break

            if len(results) >= limit:
                break
            show_more = page.query_selector("button:has-text('Show More')")
            if show_more:
                show_more.click()
                page.wait_for_timeout(int(delay * 1000))
            else:
                break

        browser.close()

    # For each world ID we can fetch detailed info via the official world endpoint
    details: List[dict] = []
    for r in results:
        try:
            info = requests.get(
                f"https://api.vrchat.cloud/api/1/worlds/{r['id']}",
                headers=headers,
                timeout=30,
            )
            info.raise_for_status()
            details.append(info.json())
        except requests.HTTPError:
            continue

    return details[:limit]


def extract_info(world: dict) -> Dict[str, object]:
    return {
        "worldId": world.get("id"),
        "世界名稱": world.get("name"),
        "世界ID": world.get("id"),
        "世界大小": world.get("capacity"),
        "上傳日期": world.get("created_at"),
        "更新日期": world.get("updated_at"),
        "實驗室日期": world.get("labsPublicationDate"),
        "發布日期": world.get("publicationDate"),
        "瀏覽人次": world.get("visits"),
        "收藏人次": world.get("favorites"),
        "世界熱度": world.get("heat"),
        "世界熱門度": world.get("popularity"),
        "Tag": world.get("tags"),
        "世界連結": f"https://vrchat.com/home/world/{world.get('id')}",
    }


def fetch_worlds(*,
                 keyword: Optional[str] = None,
                 user_id: Optional[str] = None,
                 limit: int = 20,
                 delay: float = 1.0,
                 headers: Optional[Dict[str, str]] = None) -> List[dict]:
    """High level helper to fetch worlds by keyword or user ID."""
    if keyword:
        return search_worlds(keyword, limit, delay, headers)
    if user_id:
        return get_user_worlds(user_id, limit, delay, headers)
    raise ValueError("keyword or user_id required")


def main() -> None:
    import argparse

    parser = argparse.ArgumentParser(description="Query VRChat worlds")
    parser.add_argument("--keyword", help="search keyword")
    parser.add_argument("--user", help="creator userId")
    parser.add_argument("--limit", type=int, default=20, help="maximum worlds")
    parser.add_argument("--delay", type=float, default=1.0, help="seconds between requests")
    parser.add_argument("--out", type=Path, default=BASE / "raw_worlds.json", help="output JSON path")
    parser.add_argument("--cookie", help="authentication cookie string")
    parser.add_argument("--username", help="basic auth username")
    parser.add_argument("--password", help="basic auth password")
    args = parser.parse_args()

    global HEADERS
    HEADERS = _load_headers(args.cookie, args.username, args.password)

    if args.keyword:
        worlds = search_worlds(args.keyword, args.limit, args.delay, HEADERS)
    elif args.user:
        worlds = get_user_worlds(args.user, args.limit, args.delay, HEADERS)
    else:
        parser.error("--keyword or --user is required")

    parsed = [extract_info(w) for w in worlds]
    update_history(worlds)
    with open(args.out, "w", encoding="utf-8") as f:
        json.dump(parsed, f, ensure_ascii=False, indent=2)
    print(f"Saved {len(parsed)} worlds to {args.out}")


if __name__ == "__main__":
    main()
<|MERGE_RESOLUTION|>--- conflicted
+++ resolved
@@ -26,10 +26,7 @@
     load_workbook = None  # type: ignore
 
 try:
-<<<<<<< HEAD
-=======
-
->>>>>>> 8ec6e8e7
+
     from playwright.sync_api import sync_playwright  # type: ignore
 except Exception:  # pragma: no cover - optional dependency
     sync_playwright = None  # type: ignore
@@ -45,21 +42,12 @@
 HISTORY_TABLE = BASE / "history_table.csv"
 EXCEL_FILE = BASE / "worlds.xlsx"
 
-<<<<<<< HEAD
 
 def _load_headers(cookie: Optional[str] = None,
                   username: Optional[str] = None,
                   password: Optional[str] = None) -> Dict[str, str]:
     """Load HTTP headers from ``headers.json`` and command line options."""
 
-=======
-
-def _load_headers(cookie: Optional[str] = None,
-                  username: Optional[str] = None,
-                  password: Optional[str] = None) -> Dict[str, str]:
-    """Load HTTP headers from ``headers.json`` and command line options."""
-
->>>>>>> 8ec6e8e7
     headers = {"User-Agent": "Mozilla/5.0"}
 
     if HEADERS_FILE.exists():
@@ -115,10 +103,7 @@
         visits_per_day,
     ]
 
-<<<<<<< HEAD
-
-=======
->>>>>>> 8ec6e8e7
+
 def _parse_date(value: Optional[str]) -> Optional[dt.datetime]:
     if not value:
         return None
@@ -162,12 +147,9 @@
             "favorites": w.get("favorites"),
             "heat": w.get("heat"),
             "popularity": w.get("popularity"),
-<<<<<<< HEAD
             "updated_at": w.get("updated_at"),
             "publicationDate": w.get("publicationDate"),
             "labsPublicationDate": w.get("labsPublicationDate"),
-=======
->>>>>>> 8ec6e8e7
         }
         recs.append(rec)
         row = record_row(w, now)
@@ -178,10 +160,7 @@
         with open(HISTORY_FILE, "w", encoding="utf-8") as f:
             json.dump(history, f, ensure_ascii=False, indent=2)
     return history
-<<<<<<< HEAD
-
-=======
->>>>>>> 8ec6e8e7
+
 
 def _append_history_table(row: List[object]) -> None:
     """Append a metrics row to ``history_table.csv``."""
@@ -205,45 +184,14 @@
                 "人次發布比",
             ])
 
-<<<<<<< HEAD
     with open(HISTORY_TABLE, "a", encoding="utf-8", newline="") as f:
         writer = csv.writer(f)
         writer.writerow(row)
-=======
-def _append_history_table(row: List[object]) -> None:
-    """Append a metrics row to ``history_table.csv``."""
-    if not HISTORY_TABLE.exists():
-        with open(HISTORY_TABLE, "w", encoding="utf-8-sig", newline="") as f:
-            writer = csv.writer(f)
-            writer.writerow([
-                "世界名稱",
-                "世界ID",
-                "發布日期",
-                "最後更新",
-                "瀏覽人次",
-                "大小",
-                "收藏次數",
-                "熱度",
-                "人氣",
-                "實驗室到發布",
-                "瀏覽蒐藏比",
-                "距離上次更新",
-                "已發布",
-                "人次發布比",
-            ])
->>>>>>> 8ec6e8e7
 
     with open(HISTORY_TABLE, "a", encoding="utf-8", newline="") as f:
         writer = csv.writer(f)
         writer.writerow(row)
 
-<<<<<<< HEAD
-=======
-    with open(HISTORY_TABLE, "a", encoding="utf-8", newline="") as f:
-        writer = csv.writer(f)
-        writer.writerow(row)
-
->>>>>>> 8ec6e8e7
 def _append_excel_row(row: List[object]) -> None:
     """Append a metrics row to ``worlds.xlsx``."""
     if Workbook is None or load_workbook is None:
@@ -274,10 +222,7 @@
     ws.append(row)
     wb.save(EXCEL_FILE)
 
-<<<<<<< HEAD
-
-=======
->>>>>>> 8ec6e8e7
+
 def _fetch_paginated(base_url: str, limit: int, delay: float,
                      headers: Optional[Dict[str, str]] = None) -> List[dict]:
     """Fetch up to ``limit`` worlds from ``base_url`` using pagination."""
@@ -317,7 +262,6 @@
     base = f"https://api.vrchat.cloud/api/1/worlds?search={keyword}"
     return _fetch_paginated(base, limit, delay, headers)
 
-<<<<<<< HEAD
 
 def _cookie_to_playwright(cookie_str: str) -> List[Dict[str, str]]:
     """Convert a standard cookie header string into Playwright cookie dicts."""
@@ -345,34 +289,6 @@
     headers = headers or HEADERS
     cookie_str = headers.get("Cookie", "")
 
-=======
-def _cookie_to_playwright(cookie_str: str) -> List[Dict[str, str]]:
-    """Convert a standard cookie header string into Playwright cookie dicts."""
-    cookies: List[Dict[str, str]] = []
-    for part in cookie_str.split(";"):
-        if "=" in part:
-            name, value = part.strip().split("=", 1)
-            cookies.append({"name": name, "value": value, "url": "https://vrchat.com"})
-    return cookies
-
-
-def get_user_worlds(user_id: str, limit: int = 20, delay: float = 1.0,
-                    headers: Optional[Dict[str, str]] = None) -> List[dict]:
-    """Fetch worlds created by the given user ID.
-
-    VRChat does not expose an official endpoint for this, so we load the
-    user's page using Playwright and parse the world cards from the HTML.
-    """
-
-    if sync_playwright is None:
-        raise RuntimeError("playwright is required for user world scraping")
-    if requests is None:
-        raise RuntimeError("requests package is required")
-
-    headers = headers or HEADERS
-    cookie_str = headers.get("Cookie", "")
-
->>>>>>> 8ec6e8e7
     url = f"https://vrchat.com/home/user/{user_id}"
     results: List[dict] = []
 
