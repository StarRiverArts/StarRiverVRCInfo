--- conflicted
+++ resolved
@@ -40,9 +40,6 @@
 HISTORY_FILE = BASE / "history.json"
 HISTORY_TABLE = BASE / "history_table.xlsx"
 EXCEL_FILE = BASE / "worlds.xlsx"
-<<<<<<< HEAD
-=======
-
 
 def _load_headers(cookie: Optional[str] = None,
                   username: Optional[str] = None,
@@ -50,8 +47,7 @@
     """Load HTTP headers from ``headers.json`` and command line options."""
 
     headers = {"User-Agent": "Mozilla/5.0"}
->>>>>>> 18b13add
-
+    
 def _load_headers(cookie: Optional[str] = None,
                   username: Optional[str] = None,
                   password: Optional[str] = None) -> Dict[str, str]:
@@ -59,16 +55,6 @@
 
     headers = {"User-Agent": "Mozilla/5.0"}
 
-<<<<<<< HEAD
-def _load_headers(cookie: Optional[str] = None,
-                  username: Optional[str] = None,
-                  password: Optional[str] = None) -> Dict[str, str]:
-    """Load HTTP headers from ``headers.json`` and command line options."""
-
-    headers = {"User-Agent": "Mozilla/5.0"}
-
-=======
->>>>>>> 18b13add
     if HEADERS_FILE.exists():
         with open(HEADERS_FILE, "r", encoding="utf-8") as f:
             try:
@@ -87,7 +73,6 @@
 
 
 HEADERS: Dict[str, str] = _load_headers()
-<<<<<<< HEAD
 
 
 def record_row(world: dict, now: Optional[int] = None) -> List[object]:
@@ -172,8 +157,6 @@
                 return {}
     return {}
 
-=======
->>>>>>> 18b13add
 
 def update_history(worlds: List[dict], threshold: int = 3600) -> Dict[str, List[dict]]:
     """Append new stats to ``history.json`` unless recorded recently."""
@@ -209,7 +192,6 @@
             json.dump(history, f, ensure_ascii=False, indent=2)
     return history
 
-<<<<<<< HEAD
 
 def _append_history_table(row: List[object]) -> None:
     """Append a metrics row to ``history_table.xlsx``."""
@@ -273,11 +255,6 @@
         ws.append(headers)
     ws.append(row)
     wb.save(EXCEL_FILE)
-=======
-def record_row(world: dict, now: Optional[int] = None) -> List[object]:
-    """Return a metrics row for history tables and Excel."""
-    ts_now = dt.datetime.fromtimestamp(now, dt.timezone.utc) if isinstance(now, int) else dt.datetime.now(dt.timezone.utc)
->>>>>>> 18b13add
 
     pub = _parse_date(world.get("publicationDate"))
     updated = _parse_date(world.get("updated_at"))
@@ -420,42 +397,7 @@
     ws.append(row)
     wb.save(HISTORY_TABLE)
 
-<<<<<<< HEAD
-=======
-
-def _append_excel_row(row: List[object]) -> None:
-    """Append a metrics row to ``worlds.xlsx``."""
-    headers = [
-        "世界名稱",
-        "世界ID",
-        "發布日期",
-        "最後更新",
-        "瀏覽人次",
-        "大小",
-        "收藏次數",
-        "熱度",
-        "人氣",
-        "實驗室到發布",
-        "瀏覽蒐藏比",
-        "距離上次更新",
-        "已發布",
-        "人次發布比",
-    ]
-    if Workbook is None or load_workbook is None:
-        raise RuntimeError("openpyxl is required to write Excel logs")
-    if EXCEL_FILE.exists():
-        wb = load_workbook(EXCEL_FILE)
-        ws = wb.active
-    else:
-        wb = Workbook()
-        ws = wb.active
-        ws.append(headers)
-    ws.append(row)
-    wb.save(EXCEL_FILE)
-
-
-
->>>>>>> 18b13add
+
 def _fetch_paginated(base_url: str, limit: int, delay: float,
                      headers: Optional[Dict[str, str]] = None) -> List[dict]:
     """Fetch up to ``limit`` worlds from ``base_url`` using pagination."""
@@ -494,7 +436,6 @@
 
     base = f"https://api.vrchat.cloud/api/1/worlds?search={keyword}"
     return _fetch_paginated(base, limit, delay, headers)
-<<<<<<< HEAD
 
 
 def _cookie_to_playwright(cookie_str: str) -> List[Dict[str, str]]:
@@ -514,41 +455,12 @@
     VRChat does not expose an official endpoint for this, so we load the
     user's page using Playwright and parse the world cards from the HTML.
     """
-=======
->>>>>>> 18b13add
 
     if sync_playwright is None:
         raise RuntimeError("playwright is required for user world scraping")
     if requests is None:
         raise RuntimeError("requests package is required")
 
-<<<<<<< HEAD
-=======
-def _cookie_to_playwright(cookie_str: str) -> List[Dict[str, str]]:
-    """Convert a standard cookie header string into Playwright cookie dicts."""
-    cookies: List[Dict[str, str]] = []
-    for part in cookie_str.split(";"):
-        if "=" in part:
-            name, value = part.strip().split("=", 1)
-            cookies.append({"name": name, "value": value, "url": "https://vrchat.com"})
-    return cookies
-
-
-def get_user_worlds(user_id: str, limit: int = 20, delay: float = 1.0,
-                    headers: Optional[Dict[str, str]] = None) -> List[dict]:
-    """Fetch worlds created by the given user ID.
-
-    VRChat does not expose an official endpoint for this, so we load the
-    user's page using Playwright and parse the world cards from the HTML.
-    """
-
-    if sync_playwright is None:
-        raise RuntimeError("playwright is required for user world scraping")
-    if requests is None:
-        raise RuntimeError("requests package is required")
-
-
->>>>>>> 18b13add
     headers = headers or HEADERS
     cookie_str = headers.get("Cookie", "")
 
