"""Tkinter GUI for fetching and filtering VRChat world data.

The interface provides several tabs:
- Entrance: input authentication (cookie or basic auth), a search keyword
  and creator user ID.
- Data: fetch worlds by keyword and display the raw JSON.
- Filter: filter the keyword results by tag and sort order.
- World List: show the filtered worlds in a simple list.
- User Worlds: fetch and display worlds created by a specific user.

The tool relies on functions in ``scraper/scraper.py``.  Results are saved
under that folder for reuse by other scripts.  Fetching a creator's worlds uses
Playwright to scrape the VRChat website, so the ``playwright`` package must be
installed and ``playwright install`` executed beforehand.
"""
from __future__ import annotations

import json
import datetime as dt
from pathlib import Path
import tkinter as tk
from tkinter import ttk, messagebox

from scraper.scraper import (
    fetch_worlds,
    _load_headers,
    load_history,
    update_history,
    record_row,
    _parse_date,
    EXCEL_FILE,
    HISTORY_TABLE,
)

try:
    from openpyxl import load_workbook  # type: ignore
except Exception:  # pragma: no cover - optional
    load_workbook = None  # type: ignore

BASE = Path(__file__).resolve().parent
RAW_FILE = BASE / "scraper" / "raw_worlds.json"
USER_FILE = BASE / "scraper" / "user_worlds.json"
<<<<<<< HEAD

# Column headers for metrics tables
METRIC_COLS = [
    "世界名稱",
    "發布日期",
    "最後更新",
    "瀏覽人次",
    "大小",
    "收藏次數",
    "熱度",
    "人氣",
    "實驗室到發布",
    "瀏覽蒐藏比",
    "距離上次更新",
    "已發布",
    "人次發布比",
]
=======
>>>>>>> 38526bb4

# Legend for line charts
LEGEND_TEXT = "藍:人次 綠:收藏 紅:熱度 紫:熱門度 橘:實驗室 黑:公開 灰:更新"

<<<<<<< HEAD

=======
>>>>>>> 38526bb4
class WorldInfoUI(tk.Tk):
    def __init__(self) -> None:
        super().__init__()
        self.title("World Info")
        self.geometry("800x600")

        self.headers = {}
        self.data: list[dict] = []
        self.user_data: list[dict] = []
        self.filtered: list[dict] = []
        self.history: dict[str, list[dict]] = load_history()

        self._build_tabs()

    # ------------------------------------------------------------------
    # UI construction
    def _build_tabs(self) -> None:
        self.nb = ttk.Notebook(self)
        self.nb.pack(fill=tk.BOTH, expand=True)

        self.tab_entry = ttk.Frame(self.nb)
        self.tab_data = ttk.Frame(self.nb)
        self.tab_filter = ttk.Frame(self.nb)
        self.tab_list = ttk.Frame(self.nb)
        self.tab_user = ttk.Frame(self.nb)
        self.tab_history = ttk.Frame(self.nb)

        self.nb.add(self.tab_entry, text="入口")
        self.nb.add(self.tab_data, text="資料")
        self.nb.add(self.tab_filter, text="篩選")
        self.nb.add(self.tab_list, text="世界列表")
        self.nb.add(self.tab_user, text="個人世界")
        self.nb.add(self.tab_history, text="歷史記錄")

        self._build_entry_tab()
        self._build_data_tab()
        self._build_filter_tab()
        self._build_list_tab()
        self._build_user_tab()
        self._build_history_tab()
        self._load_local_tables()

    # ------------------------------------------------------------------
    # Entry tab widgets
    def _build_entry_tab(self) -> None:
        f = self.tab_entry
        row = 0
        ttk.Label(f, text="Cookie").grid(row=row, column=0, sticky="e")
        self.var_cookie = tk.StringVar()
        tk.Entry(f, textvariable=self.var_cookie, width=60).grid(row=row, column=1, padx=4, pady=2)
        row += 1

        ttk.Label(f, text="Username").grid(row=row, column=0, sticky="e")
        self.var_user = tk.StringVar()
        tk.Entry(f, textvariable=self.var_user).grid(row=row, column=1, padx=4, pady=2)
        row += 1

        ttk.Label(f, text="Password").grid(row=row, column=0, sticky="e")
        self.var_pass = tk.StringVar()
        tk.Entry(f, textvariable=self.var_pass, show="*").grid(row=row, column=1, padx=4, pady=2)
        row += 1

        ttk.Label(f, text="Search Keyword").grid(row=row, column=0, sticky="e")
        self.var_keyword = tk.StringVar()
        tk.Entry(f, textvariable=self.var_keyword).grid(row=row, column=1, padx=4, pady=2)
        row += 1

        ttk.Label(f, text="User ID").grid(row=row, column=0, sticky="e")
        self.var_userid = tk.StringVar()
        tk.Entry(f, textvariable=self.var_userid).grid(row=row, column=1, padx=4, pady=2)
        row += 1

        btn_frame = ttk.Frame(f)
        btn_frame.grid(row=row, column=0, columnspan=2, pady=4)
        ttk.Button(btn_frame, text="Search", command=self._on_search).grid(row=0, column=0, padx=2)
        ttk.Button(btn_frame, text="User Worlds", command=self._on_user).grid(row=0, column=1, padx=2)

    # ------------------------------------------------------------------
    # Data tab widgets
    def _build_data_tab(self) -> None:
        self.text_data = tk.Text(self.tab_data, wrap="word")
        self.text_data.pack(fill=tk.BOTH, expand=True)
        ttk.Button(self.tab_data, text="Open Filter", command=lambda: self.nb.select(self.tab_filter)).pack(pady=4)

    # Filter tab widgets
    def _build_filter_tab(self) -> None:
        f = self.tab_filter
        ttk.Label(f, text="Tag").grid(row=0, column=0, sticky="e")
        self.var_tag = tk.StringVar(value="all")
        self.box_tag = ttk.Combobox(f, textvariable=self.var_tag, values=["all"])
        self.box_tag.grid(row=0, column=1, padx=4, pady=2)

        ttk.Label(f, text="Sort").grid(row=1, column=0, sticky="e")
        self.var_sort = tk.StringVar(value="popular")
        ttk.Combobox(f, textvariable=self.var_sort, values=["latest", "popular"]).grid(row=1, column=1, padx=4, pady=2)

        ttk.Button(f, text="Apply", command=self._apply_filter).grid(row=2, column=0, columnspan=2, pady=4)

    # World list tab
    def _build_list_tab(self) -> None:
        columns = ("name", "visits", "id")
        self.tree = ttk.Treeview(self.tab_list, columns=columns, show="headings")
        self.tree.heading("name", text="Name")
        self.tree.heading("visits", text="Visits")
        self.tree.heading("id", text="World ID")
        self.tree.column("name", width=250)
        self.tree.column("visits", width=80, anchor="e")
        self.tree.column("id", width=200)
        vsb = ttk.Scrollbar(self.tab_list, orient="vertical", command=self.tree.yview)
        self.tree.configure(yscrollcommand=vsb.set)
        self.tree.pack(side="left", fill=tk.BOTH, expand=True)
        vsb.pack(side="right", fill=tk.Y)

    # User worlds tab
    def _build_user_tab(self) -> None:
        f = self.tab_user
        self.user_nb = ttk.Notebook(f)
        self.user_nb.pack(fill=tk.BOTH, expand=True)

<<<<<<< HEAD
        # dashboard and detail notebooks
        self.tab_dashboard = ttk.Frame(self.user_nb)
        self.tab_detail = ttk.Frame(self.user_nb)
        self.user_nb.add(self.tab_dashboard, text="儀表板")
        self.user_nb.add(self.tab_detail, text="詳細列表")

        self._build_dashboard_tab()

        self.detail_nb = ttk.Notebook(self.tab_detail)
        self.detail_nb.pack(fill=tk.BOTH, expand=True)

        self.tab_user_list = ttk.Frame(self.detail_nb)
        self.detail_nb.add(self.tab_user_list, text="所有世界")

        self.user_tree = ttk.Treeview(self.tab_user_list, show="headings")
        columns = ["爬取日期"] + METRIC_COLS
=======
        self.tab_user_list = ttk.Frame(self.user_nb)
        self.user_nb.add(self.tab_user_list, text="列表")

        self.user_tree = ttk.Treeview(self.tab_user_list, show="headings")
        columns = [
            "爬取日期",
            "世界名稱",
            "世界ID",
            "發布日期",
            "最後更新",
            "瀏覽人次",
            "大小",
            "收藏次數",
            "熱度",
            "人氣",
            "實驗室到發布",
            "瀏覽蒐藏比",
            "距離上次更新",
            "已發布",
            "人次發布比",
        ]
>>>>>>> 38526bb4
        self.user_tree["columns"] = list(range(len(columns)))
        for idx, col in enumerate(columns):
            self.user_tree.heading(str(idx), text=col)
            self.user_tree.column(str(idx), width=80, anchor="center")
        vsb = ttk.Scrollbar(self.tab_user_list, orient="vertical", command=self.user_tree.yview)
        self.user_tree.configure(yscrollcommand=vsb.set)
        self.user_tree.pack(side="left", fill=tk.BOTH, expand=True)
        vsb.pack(side="right", fill=tk.Y)
        self.user_tree.bind("<<TreeviewSelect>>", self._on_select_user_world)

        self.user_canvas = tk.Canvas(self.tab_user_list, bg="white", height=200)
        self.user_canvas.pack(fill=tk.BOTH, expand=True)
<<<<<<< HEAD
        ttk.Label(self.tab_user_list, text=LEGEND_TEXT).pack()

    def _build_dashboard_tab(self) -> None:
        """Create the dashboard view with a summary table and charts."""
        f = self.tab_dashboard
        self.dash_tree = ttk.Treeview(f, show="headings")
        self.dash_tree["columns"] = list(range(len(METRIC_COLS)))
        for idx, col in enumerate(METRIC_COLS):
            self.dash_tree.heading(str(idx), text=col)
            self.dash_tree.column(str(idx), width=80, anchor="center")
        self.dash_tree.pack(fill=tk.X)

        self.chart_container = ttk.Frame(f)
        self.chart_container.pack(fill=tk.BOTH, expand=True)
        self.chart_container.bind("<Configure>", self._arrange_dashboard_charts)
        self.chart_frames: list[tuple[tk.Frame, tk.Canvas, dict]] = []
=======
>>>>>>> 38526bb4

    def _build_history_tab(self) -> None:
        f = self.tab_history
        self.var_hist_world = tk.StringVar()
        self.box_hist_world = ttk.Combobox(f, textvariable=self.var_hist_world, values=list(self.history.keys()))
        self.box_hist_world.pack(fill=tk.X, pady=2)
        self.box_hist_world.bind("<<ComboboxSelected>>", self._draw_history)
        self.canvas = tk.Canvas(f, bg="white")
        self.canvas.pack(fill=tk.BOTH, expand=True)
        self._update_history_options()

    def _load_local_tables(self) -> None:
        """Load existing Excel history and populate the user world list."""
        if load_workbook is None:
            return
        if EXCEL_FILE.exists():
            wb = load_workbook(EXCEL_FILE)
            ws = wb.active
            for row in ws.iter_rows(min_row=2, values_only=True):
                self.user_tree.insert("", tk.END, values=row)
                if len(row) == 15:
                    (
                        fetched,
                        name,
                        wid,
                        pub,
                        upd,
                        visits,
                        size,
                        fav,
                        heat,
                        pop,
                        labs_to_pub,
                        vf,
                        since_upd,
                        released,
                        vpp,
                    ) = row
                else:
                    # backward compatibility with old files without fetch date
                    fetched = ""
                    (
                        name,
                        wid,
                        pub,
                        upd,
                        visits,
                        size,
                        fav,
                        heat,
                        pop,
                        labs_to_pub,
                        vf,
                        since_upd,
                        released,
                        vpp,
                    ) = row
                self.user_data.append(
                    {
                        "爬取日期": fetched,
                        "世界名稱": name,
                        "世界ID": wid,
                        "發布日期": pub,
                        "最後更新": upd,
                        "瀏覽人次": visits,
                        "大小": size,
                        "收藏次數": fav,
                        "熱度": heat,
                        "人氣": pop,
                        "實驗室到發布": labs_to_pub,
                        "瀏覽蒐藏比": vf,
                        "距離上次更新": since_upd,
                        "已發布": released,
                        "人次發布比": vpp,
                    }
                )
            self._create_world_tabs()
<<<<<<< HEAD
            self._update_dashboard()
=======
>>>>>>> 38526bb4
    # ------------------------------------------------------------------
    # Actions
    def _load_auth_headers(self) -> None:
        cookie = self.var_cookie.get() or None
        user = self.var_user.get() or None
        pw = self.var_pass.get() or None
        self.headers = _load_headers(cookie, user, pw)

    def _on_search(self) -> None:
        self._load_auth_headers()
        keyword = self.var_keyword.get().strip()
        if not keyword:
            messagebox.showerror("Error", "Keyword required")
            return
        try:
            self.data = fetch_worlds(keyword=keyword, limit=50, headers=self.headers)
            with open(RAW_FILE, "w", encoding="utf-8") as f:
                json.dump(self.data, f, ensure_ascii=False, indent=2)
            update_history(self.data)
            self.history = load_history()
            self._update_history_options()
            self.text_data.delete("1.0", tk.END)
            self.text_data.insert(tk.END, json.dumps(self.data, ensure_ascii=False, indent=2))
            self._update_tag_options()
            self.nb.select(self.tab_data)
        except RuntimeError as e:  # pragma: no cover - runtime only
            messagebox.showerror("HTTP Error", str(e))
        except Exception as e:  # pragma: no cover - runtime only
            messagebox.showerror("Error", str(e))

    def _on_user(self) -> None:
        self._load_auth_headers()
        user_id = self.var_userid.get().strip()
        if not user_id:
            messagebox.showerror("Error", "User ID required")
<<<<<<< HEAD
            return
        try:
            self.user_data = fetch_worlds(
                user_id=user_id, limit=50, headers=self.headers
            )
            fetch_date = dt.datetime.now(dt.timezone.utc).strftime("%Y/%m/%d")
            for w in self.user_data:
                w["爬取日期"] = fetch_date
            with open(USER_FILE, "w", encoding="utf-8") as f:
                json.dump(self.user_data, f, ensure_ascii=False, indent=2)
            update_history(self.user_data)
            self.history = load_history()
            self._update_history_options()

            for item in self.user_tree.get_children():
                self.user_tree.delete(item)
            for w in self.user_data:
                row = record_row(w)
                self.user_tree.insert("", tk.END, values=row)
            self._create_world_tabs()
            self._update_dashboard()
            self.nb.select(self.tab_user)
        except RuntimeError as e:  # pragma: no cover - runtime only
            messagebox.showerror("HTTP Error", str(e))
        except Exception as e:  # pragma: no cover - runtime only
            messagebox.showerror("Error", str(e))

    def _update_tag_options(self) -> None:
        tags = set()
        for w in self.data:
            for t in w.get("tags", []):
                tags.add(t)
        self.box_tag["values"] = ["all"] + sorted(tags)
        self.var_tag.set("all")

    def _apply_filter(self) -> None:
        worlds = list(self.data)
        tag = self.var_tag.get()
        if tag != "all":
            worlds = [w for w in worlds if tag in w.get("tags", [])]
        if self.var_sort.get() == "latest":
            worlds.sort(key=lambda w: w.get("publicationDate", ""), reverse=True)
        else:
            worlds.sort(key=lambda w: w.get("visits", 0), reverse=True)
        self.filtered = worlds
        for item in self.tree.get_children():
            self.tree.delete(item)
        for w in self.filtered:
            name = w.get("name") or w.get("世界名稱")
            visits = w.get("visits") or w.get("瀏覽人次")
            world_id = w.get("id") or w.get("世界ID")
            self.tree.insert("", tk.END, values=(name, visits, world_id))
        self.nb.select(self.tab_list)

    def _update_history_options(self) -> None:
        self.hist_map: dict[str, str] = {}
        values = []
        for wid, recs in self.history.items():
            name = ""
            if isinstance(recs, list) and recs:
                name = recs[0].get("name", "")
            label = f"{name} ({wid})" if name else wid
            values.append(label)
            self.hist_map[label] = wid
        self.box_hist_world["values"] = values
        if values:
            self.var_hist_world.set(values[0])
            self._draw_history()

    def _draw_history(self, event=None) -> None:
        label = self.var_hist_world.get()
        world_id = getattr(self, "hist_map", {}).get(label, label)
        data = self.history.get(world_id, [])
        self.canvas.delete("all")
        if not data:
            return
        width = int(self.canvas.winfo_width() or 600)
        height = int(self.canvas.winfo_height() or 300)
        pad = 40
        times = [d["timestamp"] for d in data]
        min_t = min(times)
        max_t = max(times)
        if max_t == min_t:
            max_t += 1
        scale_x = width - 2 * pad
        scale_y = height - 2 * pad

        def xy(idx, val, max_val):
            x = pad + (times[idx] - min_t) / (max_t - min_t) * scale_x
            y = height - pad - min(val, max_val) / max_val * scale_y
            return x, y

        colors = {
            "visits": "blue",
            "favorites": "green",
            "heat": "red",
            "popularity": "purple",
        }
        limits = {
            "visits": 5000,
            "favorites": 5000,
            "heat": 10,
            "popularity": 10,
        }
        for key, color in colors.items():
            points = [xy(i, d.get(key, 0), limits[key]) for i, d in enumerate(data)]
            for a, b in zip(points, points[1:]):
                self.canvas.create_line(a[0], a[1], b[0], b[1], fill=color)
        # axes
        self.canvas.create_line(pad, height - pad, width - pad, height - pad)
        self.canvas.create_line(pad, pad, pad, height - pad)

    def _on_select_user_world(self, event=None) -> None:
        item = self.user_tree.focus()
        if not item:
            return
        values = self.user_tree.item(item, "values")
        if len(values) < 3:
            return
        world_id = values[2]
        self._draw_user_chart(world_id)

    def _draw_user_chart(self, world_id: str) -> None:
        data = self.history.get(world_id, [])
        self.user_canvas.delete("all")
        if not data:
            return
        width = int(self.user_canvas.winfo_width() or 600)
        height = int(self.user_canvas.winfo_height() or 200)
        pad = 40
        times = [d["timestamp"] for d in data]
        min_t = min(times)
        max_t = max(times)
        if max_t == min_t:
            max_t += 1
        scale_x = width - 2 * pad
        scale_y = height - 2 * pad

        def xy(idx, val, max_val):
            x = pad + (times[idx] - min_t) / (max_t - min_t) * scale_x
            y = height - pad - min(val, max_val) / max_val * scale_y
            return x, y

        colors = {"visits": "blue", "favorites": "green", "heat": "red", "popularity": "purple"}
        limits = {"visits": 5000, "favorites": 5000, "heat": 10, "popularity": 10}
        for key, color in colors.items():
            pts = [xy(i, d.get(key, 0), limits[key]) for i, d in enumerate(data)]
            for a, b in zip(pts, pts[1:]):
                self.user_canvas.create_line(a[0], a[1], b[0], b[1], fill=color)
        self.user_canvas.create_line(pad, height - pad, width - pad, height - pad)
        self.user_canvas.create_line(pad, pad, pad, height - pad)

    def _load_history_rows(self, world_id: str) -> list[dict]:
        """Return history rows for a world ID."""
        return list(self.history.get(world_id, []))

    def _draw_world_chart(self, canvas: tk.Canvas, world: dict) -> None:
        world_id = world.get("id") or world.get("worldId")
        data = self.history.get(world_id, [])
        canvas.delete("all")
        if not data:
            return

        width = int(canvas.winfo_width() or 600)
        height = int(canvas.winfo_height() or 200)
        pad = 40

        times = [d["timestamp"] for d in data]
        labs = _parse_date(world.get("labsPublicationDate"))
        pub = _parse_date(world.get("publicationDate"))
        update_times = []
        for d in data:
            u = _parse_date(d.get("updated_at"))
            if u:
                update_times.append(int(u.timestamp()))

        extra = [t for t in [labs, pub] if t]
        t_extra = [int(t.timestamp()) for t in extra] + update_times
        min_t = min([min(times)] + t_extra) if t_extra else min(times)
        max_t = max([max(times)] + t_extra) if t_extra else max(times)
        if max_t == min_t:
            max_t += 1

        scale_x = width - 2 * pad
        scale_y = height - 2 * pad

        def x_at(ts: int) -> float:
            return pad + (ts - min_t) / (max_t - min_t) * scale_x

        def y_val(val: float, limit: float) -> float:
            return height - pad - min(val, limit) / limit * scale_y

        colors = {
            "visits": "blue",
            "favorites": "green",
            "heat": "red",
            "popularity": "purple",
        }
        limits = {"visits": 10000, "favorites": 10000, "heat": 10, "popularity": 10}

        for key, color in colors.items():
            pts = []
            for rec in data:
                ts = rec["timestamp"]
                val = rec.get(key, 0) or 0
                pts.append((x_at(ts), y_val(val, limits[key])))
            for a, b in zip(pts, pts[1:]):
                canvas.create_line(a[0], a[1], b[0], b[1], fill=color)

        # event lines
        if labs:
            x = x_at(int(labs.timestamp()))
            canvas.create_line(x, pad, x, height - pad, fill="orange", dash=(4, 2))
        if pub:
            x = x_at(int(pub.timestamp()))
            canvas.create_line(x, pad, x, height - pad, fill="black", dash=(4, 2))
        for t in update_times:
            x = x_at(t)
            canvas.create_line(x, pad, x, height - pad, fill="gray", dash=(2, 2))

        canvas.create_line(pad, height - pad, width - pad, height - pad)
        canvas.create_line(pad, pad, pad, height - pad)
        canvas.create_line(width - pad, pad, width - pad, height - pad)

    def _create_world_tabs(self) -> None:
        """Create sub-tabs for each fetched user world with history."""
        if not hasattr(self, "detail_nb"):
            return
        # remove old tabs except the first (list tab)
        for tab_id in self.detail_nb.tabs()[1:]:
            self.detail_nb.forget(tab_id)
=======
            return
        try:
            self.user_data = fetch_worlds(
                user_id=user_id, limit=50, headers=self.headers
            )
            fetch_date = dt.datetime.now(dt.timezone.utc).strftime("%Y/%m/%d")
            for w in self.user_data:
                w["爬取日期"] = fetch_date
            with open(USER_FILE, "w", encoding="utf-8") as f:
                json.dump(self.user_data, f, ensure_ascii=False, indent=2)
            update_history(self.user_data)
            self.history = load_history()
            self._update_history_options()

            for item in self.user_tree.get_children():
                self.user_tree.delete(item)
            for w in self.user_data:
                row = record_row(w)
                self.user_tree.insert("", tk.END, values=row)
            self._create_world_tabs()
            self.nb.select(self.tab_user)
        except RuntimeError as e:  # pragma: no cover - runtime only
            messagebox.showerror("HTTP Error", str(e))
        except Exception as e:  # pragma: no cover - runtime only
            messagebox.showerror("Error", str(e))

    def _update_tag_options(self) -> None:
        tags = set()
        for w in self.data:
            for t in w.get("tags", []):
                tags.add(t)
        self.box_tag["values"] = ["all"] + sorted(tags)
        self.var_tag.set("all")

    def _apply_filter(self) -> None:
        worlds = list(self.data)
        tag = self.var_tag.get()
        if tag != "all":
            worlds = [w for w in worlds if tag in w.get("tags", [])]
        if self.var_sort.get() == "latest":
            worlds.sort(key=lambda w: w.get("publicationDate", ""), reverse=True)
        else:
            worlds.sort(key=lambda w: w.get("visits", 0), reverse=True)
        self.filtered = worlds
        for item in self.tree.get_children():
            self.tree.delete(item)
        for w in self.filtered:
            name = w.get("name") or w.get("世界名稱")
            visits = w.get("visits") or w.get("瀏覽人次")
            world_id = w.get("id") or w.get("世界ID")
            self.tree.insert("", tk.END, values=(name, visits, world_id))
        self.nb.select(self.tab_list)

    def _update_history_options(self) -> None:
        self.hist_map: dict[str, str] = {}
        values = []
        for wid, recs in self.history.items():
            name = ""
            if isinstance(recs, list) and recs:
                name = recs[0].get("name", "")
            label = f"{name} ({wid})" if name else wid
            values.append(label)
            self.hist_map[label] = wid
        self.box_hist_world["values"] = values
        if values:
            self.var_hist_world.set(values[0])
            self._draw_history()

    def _draw_history(self, event=None) -> None:
        label = self.var_hist_world.get()
        world_id = getattr(self, "hist_map", {}).get(label, label)
        data = self.history.get(world_id, [])
        self.canvas.delete("all")
        if not data:
            return
        width = int(self.canvas.winfo_width() or 600)
        height = int(self.canvas.winfo_height() or 300)
        pad = 40
        times = [d["timestamp"] for d in data]
        min_t = min(times)
        max_t = max(times)
        if max_t == min_t:
            max_t += 1
        scale_x = width - 2 * pad
        scale_y = height - 2 * pad

        def xy(idx, val, max_val):
            x = pad + (times[idx] - min_t) / (max_t - min_t) * scale_x
            y = height - pad - min(val, max_val) / max_val * scale_y
            return x, y

        colors = {
            "visits": "blue",
            "favorites": "green",
            "heat": "red",
            "popularity": "purple",
        }
        limits = {
            "visits": 5000,
            "favorites": 5000,
            "heat": 10,
            "popularity": 10,
        }
        for key, color in colors.items():
            points = [xy(i, d.get(key, 0), limits[key]) for i, d in enumerate(data)]
            for a, b in zip(points, points[1:]):
                self.canvas.create_line(a[0], a[1], b[0], b[1], fill=color)
        # axes
        self.canvas.create_line(pad, height - pad, width - pad, height - pad)
        self.canvas.create_line(pad, pad, pad, height - pad)

    def _on_select_user_world(self, event=None) -> None:
        item = self.user_tree.focus()
        if not item:
            return
        values = self.user_tree.item(item, "values")
        if len(values) < 3:
            return
        world_id = values[2]
        self._draw_user_chart(world_id)

    def _draw_user_chart(self, world_id: str) -> None:
        data = self.history.get(world_id, [])
        self.user_canvas.delete("all")
        if not data:
            return
        width = int(self.user_canvas.winfo_width() or 600)
        height = int(self.user_canvas.winfo_height() or 200)
        pad = 40
        times = [d["timestamp"] for d in data]
        min_t = min(times)
        max_t = max(times)
        if max_t == min_t:
            max_t += 1
        scale_x = width - 2 * pad
        scale_y = height - 2 * pad

        def xy(idx, val, max_val):
            x = pad + (times[idx] - min_t) / (max_t - min_t) * scale_x
            y = height - pad - min(val, max_val) / max_val * scale_y
            return x, y

        colors = {"visits": "blue", "favorites": "green", "heat": "red", "popularity": "purple"}
        limits = {"visits": 5000, "favorites": 5000, "heat": 10, "popularity": 10}
        for key, color in colors.items():
            pts = [xy(i, d.get(key, 0), limits[key]) for i, d in enumerate(data)]
            for a, b in zip(pts, pts[1:]):
                self.user_canvas.create_line(a[0], a[1], b[0], b[1], fill=color)
        self.user_canvas.create_line(pad, height - pad, width - pad, height - pad)
        self.user_canvas.create_line(pad, pad, pad, height - pad)

    def _load_history_rows(self, world_id: str) -> list[dict]:
        """Return history rows for a world ID."""
        return list(self.history.get(world_id, []))

    def _draw_world_chart(self, canvas: tk.Canvas, world: dict) -> None:
        world_id = world.get("id") or world.get("worldId")
        data = self.history.get(world_id, [])
        canvas.delete("all")
        if not data:
            return

        width = int(canvas.winfo_width() or 600)
        height = int(canvas.winfo_height() or 200)
        pad = 40

        times = [d["timestamp"] for d in data]
        labs = _parse_date(world.get("labsPublicationDate"))
        pub = _parse_date(world.get("publicationDate"))
        update_times = []
        for d in data:
            u = _parse_date(d.get("updated_at"))
            if u:
                update_times.append(int(u.timestamp()))

        extra = [t for t in [labs, pub] if t]
        t_extra = [int(t.timestamp()) for t in extra] + update_times
        min_t = min([min(times)] + t_extra) if t_extra else min(times)
        max_t = max([max(times)] + t_extra) if t_extra else max(times)
        if max_t == min_t:
            max_t += 1

        scale_x = width - 2 * pad
        scale_y = height - 2 * pad

        def x_at(ts: int) -> float:
            return pad + (ts - min_t) / (max_t - min_t) * scale_x

        def y_val(val: float, limit: float) -> float:
            return height - pad - min(val, limit) / limit * scale_y

        colors = {
            "visits": "blue",
            "favorites": "green",
            "heat": "red",
            "popularity": "purple",
        }
        limits = {"visits": 10000, "favorites": 10000, "heat": 10, "popularity": 10}

        for key, color in colors.items():
            pts = []
            for rec in data:
                ts = rec["timestamp"]
                val = rec.get(key, 0) or 0
                pts.append((x_at(ts), y_val(val, limits[key])))
            for a, b in zip(pts, pts[1:]):
                canvas.create_line(a[0], a[1], b[0], b[1], fill=color)

        # event lines
        if labs:
            x = x_at(int(labs.timestamp()))
            canvas.create_line(x, pad, x, height - pad, fill="orange", dash=(4, 2))
        if pub:
            x = x_at(int(pub.timestamp()))
            canvas.create_line(x, pad, x, height - pad, fill="black", dash=(4, 2))
        for t in update_times:
            x = x_at(t)
            canvas.create_line(x, pad, x, height - pad, fill="gray", dash=(2, 2))

        canvas.create_line(pad, height - pad, width - pad, height - pad)
        canvas.create_line(pad, pad, pad, height - pad)
        canvas.create_line(width - pad, pad, width - pad, height - pad)

    def _create_world_tabs(self) -> None:
        """Create sub-tabs for each fetched user world with history."""
        if not hasattr(self, "user_nb"):
            return
        # remove old tabs except the first (list tab)
        for tab_id in self.user_nb.tabs()[1:]:
            self.user_nb.forget(tab_id)
>>>>>>> 38526bb4

        unique: dict[str, dict] = {}
        for w in self.user_data:
            wid = w.get("世界ID") or w.get("worldId") or w.get("id")
            if wid:
                unique[wid] = w  # keep last occurrence

        for w in unique.values():
<<<<<<< HEAD
            frame = ttk.Frame(self.detail_nb)
=======
            frame = ttk.Frame(self.user_nb)
>>>>>>> 38526bb4

            # dashboard table with a single metrics row
            dash = ttk.LabelFrame(frame, text="儀表板")
            dash.pack(fill=tk.X, padx=4, pady=2)
<<<<<<< HEAD
            dash_tree = ttk.Treeview(dash, columns=list(range(len(METRIC_COLS))), show="headings", height=2)
            for idx, col in enumerate(METRIC_COLS):
=======
            metrics_cols = [
                "世界名稱",
                "發布日期",
                "最後更新",
                "瀏覽人次",
                "大小",
                "收藏次數",
                "熱度",
                "人氣",
                "實驗室到發布",
                "瀏覽蒐藏比",
                "距離上次更新",
                "已發布",
                "人次發布比",
            ]
            dash_tree = ttk.Treeview(dash, columns=list(range(len(metrics_cols))), show="headings", height=2)
            for idx, col in enumerate(metrics_cols):
>>>>>>> 38526bb4
                dash_tree.heading(str(idx), text=col)
                dash_tree.column(str(idx), width=80, anchor="center")
            row = record_row(w)
            dash_tree.insert("", tk.END, values=row[1:])  # exclude fetch date
            dash_tree.pack(fill=tk.X, expand=True)

            # section 1: latest fetched info
            sec1 = ttk.LabelFrame(frame, text="本次資料")
            sec1.pack(fill=tk.X, padx=4, pady=2)
            info_tree = ttk.Treeview(sec1, columns=("k", "v"), show="headings", height=8)
            info_tree.heading("k", text="欄位")
            info_tree.heading("v", text="值")
            for key, val in w.items():
                info_tree.insert("", tk.END, values=(key, val))
            info_tree.pack(fill=tk.BOTH, expand=True)

            # section 2: history table from history JSON
            sec2 = ttk.LabelFrame(frame, text="歷史紀錄")
            sec2.pack(fill=tk.BOTH, expand=True, padx=4, pady=2)
            hist_tree = ttk.Treeview(sec2, show="headings")
            cols = [
                "timestamp",
                "visits",
                "favorites",
                "heat",
                "popularity",
                "updated_at",
                "created_at",
                "labs",
                "pub",
                "days_to_pub",
                "days_since_upd",
                "visits_per_day",
                "fav_per_day",
            ]
            hist_tree["columns"] = cols
            headers = [
                "時間",
                "人次",
                "收藏",
                "熱度",
                "熱門度",
                "更新",
                "上傳",
                "實驗室",
                "公開",
                "上傳到公開",
                "距離更新",
                "人次/天",
                "收藏/天",
            ]
            for c, h in zip(cols, headers):
                hist_tree.heading(c, text=h)
                hist_tree.column(c, width=80, anchor="center")
            rows = self._load_history_rows(w.get("id") or w.get("worldId"))
            for r in rows:
                ts = r["timestamp"]
                ts_dt = dt.datetime.fromtimestamp(ts, dt.timezone.utc)
                upd = _parse_date(r.get("updated_at"))
                created = _parse_date(r.get("created_at"))
                labs = _parse_date(r.get("labsPublicationDate"))
                pub = _parse_date(r.get("publicationDate"))
                ts_str = ts_dt.strftime("%Y/%m/%d")
                upd_str = upd.strftime("%Y/%m/%d") if upd else ""
                created_str = created.strftime("%Y/%m/%d") if created else ""
                labs_str = labs.strftime("%Y/%m/%d") if labs else ""
                pub_str = pub.strftime("%Y/%m/%d") if pub else ""
                days_to_pub = ""
                if pub and created:
                    days_to_pub = (pub - created).days
                elif pub and labs:
                    days_to_pub = (pub - labs).days
                days_since = (ts_dt - upd).days if upd else ""
                since_pub = (ts_dt - pub).days if pub else 0
                vpd = round((r.get("visits", 0) or 0) / since_pub, 2) if since_pub > 0 else ""
                fpd = round((r.get("favorites", 0) or 0) / since_pub, 2) if since_pub > 0 else ""
                hist_tree.insert(
                    "",
                    tk.END,
                    values=(
                        ts_str,
                        r.get("visits"),
                        r.get("favorites"),
                        r.get("heat"),
                        r.get("popularity"),
                        upd_str,
                        created_str,
                        labs_str,
                        pub_str,
                        days_to_pub,
                        days_since,
                        vpd,
                        fpd,
                    ),
                )
            hist_tree.pack(fill=tk.BOTH, expand=True)

            # section 3: chart
            sec3 = ttk.LabelFrame(frame, text="折線圖")
            sec3.pack(fill=tk.BOTH, expand=True, padx=4, pady=2)
            canvas = tk.Canvas(sec3, bg="white", height=200)
            canvas.pack(fill=tk.BOTH, expand=True)
<<<<<<< HEAD
            ttk.Label(sec3, text=LEGEND_TEXT).pack()
            self.after(100, lambda c=canvas, ww=w: self._draw_world_chart(c, ww))

            name = w.get("name") or w.get("世界名稱") or w.get("id")
            self.detail_nb.add(frame, text=str(name)[:15])

    def _update_dashboard(self) -> None:
        """Refresh the dashboard table and charts."""
        if not hasattr(self, "dash_tree"):
            return
        for item in self.dash_tree.get_children():
            self.dash_tree.delete(item)

        unique: dict[str, dict] = {}
        for w in self.user_data:
            wid = w.get("世界ID") or w.get("worldId") or w.get("id")
            if wid:
                unique[wid] = w
        for w in unique.values():
            row = record_row(w)
            self.dash_tree.insert("", tk.END, values=row[1:])

        for frame, _, _ in getattr(self, "chart_frames", []):
            frame.destroy()
        self.chart_frames = []
        for w in unique.values():
            frm = ttk.Frame(self.chart_container)
            canvas = tk.Canvas(frm, bg="white", width=240, height=180)
            canvas.pack(fill=tk.BOTH, expand=True)
            ttk.Label(frm, text=LEGEND_TEXT).pack()
            self.chart_frames.append((frm, canvas, w))
            self.after(100, lambda c=canvas, ww=w: self._draw_world_chart(c, ww))
        self._arrange_dashboard_charts()

    def _arrange_dashboard_charts(self, event=None) -> None:
        if not hasattr(self, "chart_frames"):
            return
        width = self.chart_container.winfo_width() if event is None else event.width
        cols = max(1, width // 260)
        for idx, (frm, _c, _w) in enumerate(self.chart_frames):
            frm.grid(row=idx // cols, column=idx % cols, padx=4, pady=4, sticky="nsew")
        for c in range(cols):
            self.chart_container.columnconfigure(c, weight=1)
=======
            self.after(100, lambda c=canvas, ww=w: self._draw_world_chart(c, ww))

            name = w.get("name") or w.get("世界名稱") or w.get("id")
            self.user_nb.add(frame, text=str(name)[:15])
>>>>>>> 38526bb4


def main() -> None:  # pragma: no cover - simple runtime entry
    app = WorldInfoUI()
    app.mainloop()


if __name__ == "__main__":
    main()<|MERGE_RESOLUTION|>--- conflicted
+++ resolved
@@ -40,7 +40,6 @@
 BASE = Path(__file__).resolve().parent
 RAW_FILE = BASE / "scraper" / "raw_worlds.json"
 USER_FILE = BASE / "scraper" / "user_worlds.json"
-<<<<<<< HEAD
 
 # Column headers for metrics tables
 METRIC_COLS = [
@@ -58,16 +57,10 @@
     "已發布",
     "人次發布比",
 ]
-=======
->>>>>>> 38526bb4
 
 # Legend for line charts
 LEGEND_TEXT = "藍:人次 綠:收藏 紅:熱度 紫:熱門度 橘:實驗室 黑:公開 灰:更新"
 
-<<<<<<< HEAD
-
-=======
->>>>>>> 38526bb4
 class WorldInfoUI(tk.Tk):
     def __init__(self) -> None:
         super().__init__()
@@ -187,7 +180,6 @@
         self.user_nb = ttk.Notebook(f)
         self.user_nb.pack(fill=tk.BOTH, expand=True)
 
-<<<<<<< HEAD
         # dashboard and detail notebooks
         self.tab_dashboard = ttk.Frame(self.user_nb)
         self.tab_detail = ttk.Frame(self.user_nb)
@@ -204,29 +196,6 @@
 
         self.user_tree = ttk.Treeview(self.tab_user_list, show="headings")
         columns = ["爬取日期"] + METRIC_COLS
-=======
-        self.tab_user_list = ttk.Frame(self.user_nb)
-        self.user_nb.add(self.tab_user_list, text="列表")
-
-        self.user_tree = ttk.Treeview(self.tab_user_list, show="headings")
-        columns = [
-            "爬取日期",
-            "世界名稱",
-            "世界ID",
-            "發布日期",
-            "最後更新",
-            "瀏覽人次",
-            "大小",
-            "收藏次數",
-            "熱度",
-            "人氣",
-            "實驗室到發布",
-            "瀏覽蒐藏比",
-            "距離上次更新",
-            "已發布",
-            "人次發布比",
-        ]
->>>>>>> 38526bb4
         self.user_tree["columns"] = list(range(len(columns)))
         for idx, col in enumerate(columns):
             self.user_tree.heading(str(idx), text=col)
@@ -239,25 +208,7 @@
 
         self.user_canvas = tk.Canvas(self.tab_user_list, bg="white", height=200)
         self.user_canvas.pack(fill=tk.BOTH, expand=True)
-<<<<<<< HEAD
-        ttk.Label(self.tab_user_list, text=LEGEND_TEXT).pack()
-
-    def _build_dashboard_tab(self) -> None:
-        """Create the dashboard view with a summary table and charts."""
-        f = self.tab_dashboard
-        self.dash_tree = ttk.Treeview(f, show="headings")
-        self.dash_tree["columns"] = list(range(len(METRIC_COLS)))
-        for idx, col in enumerate(METRIC_COLS):
-            self.dash_tree.heading(str(idx), text=col)
-            self.dash_tree.column(str(idx), width=80, anchor="center")
-        self.dash_tree.pack(fill=tk.X)
-
-        self.chart_container = ttk.Frame(f)
-        self.chart_container.pack(fill=tk.BOTH, expand=True)
-        self.chart_container.bind("<Configure>", self._arrange_dashboard_charts)
-        self.chart_frames: list[tuple[tk.Frame, tk.Canvas, dict]] = []
-=======
->>>>>>> 38526bb4
+
 
     def _build_history_tab(self) -> None:
         f = self.tab_history
@@ -335,10 +286,8 @@
                     }
                 )
             self._create_world_tabs()
-<<<<<<< HEAD
             self._update_dashboard()
-=======
->>>>>>> 38526bb4
+
     # ------------------------------------------------------------------
     # Actions
     def _load_auth_headers(self) -> None:
@@ -374,7 +323,6 @@
         user_id = self.var_userid.get().strip()
         if not user_id:
             messagebox.showerror("Error", "User ID required")
-<<<<<<< HEAD
             return
         try:
             self.user_data = fetch_worlds(
@@ -606,238 +554,7 @@
         # remove old tabs except the first (list tab)
         for tab_id in self.detail_nb.tabs()[1:]:
             self.detail_nb.forget(tab_id)
-=======
-            return
-        try:
-            self.user_data = fetch_worlds(
-                user_id=user_id, limit=50, headers=self.headers
-            )
-            fetch_date = dt.datetime.now(dt.timezone.utc).strftime("%Y/%m/%d")
-            for w in self.user_data:
-                w["爬取日期"] = fetch_date
-            with open(USER_FILE, "w", encoding="utf-8") as f:
-                json.dump(self.user_data, f, ensure_ascii=False, indent=2)
-            update_history(self.user_data)
-            self.history = load_history()
-            self._update_history_options()
-
-            for item in self.user_tree.get_children():
-                self.user_tree.delete(item)
-            for w in self.user_data:
-                row = record_row(w)
-                self.user_tree.insert("", tk.END, values=row)
-            self._create_world_tabs()
-            self.nb.select(self.tab_user)
-        except RuntimeError as e:  # pragma: no cover - runtime only
-            messagebox.showerror("HTTP Error", str(e))
-        except Exception as e:  # pragma: no cover - runtime only
-            messagebox.showerror("Error", str(e))
-
-    def _update_tag_options(self) -> None:
-        tags = set()
-        for w in self.data:
-            for t in w.get("tags", []):
-                tags.add(t)
-        self.box_tag["values"] = ["all"] + sorted(tags)
-        self.var_tag.set("all")
-
-    def _apply_filter(self) -> None:
-        worlds = list(self.data)
-        tag = self.var_tag.get()
-        if tag != "all":
-            worlds = [w for w in worlds if tag in w.get("tags", [])]
-        if self.var_sort.get() == "latest":
-            worlds.sort(key=lambda w: w.get("publicationDate", ""), reverse=True)
-        else:
-            worlds.sort(key=lambda w: w.get("visits", 0), reverse=True)
-        self.filtered = worlds
-        for item in self.tree.get_children():
-            self.tree.delete(item)
-        for w in self.filtered:
-            name = w.get("name") or w.get("世界名稱")
-            visits = w.get("visits") or w.get("瀏覽人次")
-            world_id = w.get("id") or w.get("世界ID")
-            self.tree.insert("", tk.END, values=(name, visits, world_id))
-        self.nb.select(self.tab_list)
-
-    def _update_history_options(self) -> None:
-        self.hist_map: dict[str, str] = {}
-        values = []
-        for wid, recs in self.history.items():
-            name = ""
-            if isinstance(recs, list) and recs:
-                name = recs[0].get("name", "")
-            label = f"{name} ({wid})" if name else wid
-            values.append(label)
-            self.hist_map[label] = wid
-        self.box_hist_world["values"] = values
-        if values:
-            self.var_hist_world.set(values[0])
-            self._draw_history()
-
-    def _draw_history(self, event=None) -> None:
-        label = self.var_hist_world.get()
-        world_id = getattr(self, "hist_map", {}).get(label, label)
-        data = self.history.get(world_id, [])
-        self.canvas.delete("all")
-        if not data:
-            return
-        width = int(self.canvas.winfo_width() or 600)
-        height = int(self.canvas.winfo_height() or 300)
-        pad = 40
-        times = [d["timestamp"] for d in data]
-        min_t = min(times)
-        max_t = max(times)
-        if max_t == min_t:
-            max_t += 1
-        scale_x = width - 2 * pad
-        scale_y = height - 2 * pad
-
-        def xy(idx, val, max_val):
-            x = pad + (times[idx] - min_t) / (max_t - min_t) * scale_x
-            y = height - pad - min(val, max_val) / max_val * scale_y
-            return x, y
-
-        colors = {
-            "visits": "blue",
-            "favorites": "green",
-            "heat": "red",
-            "popularity": "purple",
-        }
-        limits = {
-            "visits": 5000,
-            "favorites": 5000,
-            "heat": 10,
-            "popularity": 10,
-        }
-        for key, color in colors.items():
-            points = [xy(i, d.get(key, 0), limits[key]) for i, d in enumerate(data)]
-            for a, b in zip(points, points[1:]):
-                self.canvas.create_line(a[0], a[1], b[0], b[1], fill=color)
-        # axes
-        self.canvas.create_line(pad, height - pad, width - pad, height - pad)
-        self.canvas.create_line(pad, pad, pad, height - pad)
-
-    def _on_select_user_world(self, event=None) -> None:
-        item = self.user_tree.focus()
-        if not item:
-            return
-        values = self.user_tree.item(item, "values")
-        if len(values) < 3:
-            return
-        world_id = values[2]
-        self._draw_user_chart(world_id)
-
-    def _draw_user_chart(self, world_id: str) -> None:
-        data = self.history.get(world_id, [])
-        self.user_canvas.delete("all")
-        if not data:
-            return
-        width = int(self.user_canvas.winfo_width() or 600)
-        height = int(self.user_canvas.winfo_height() or 200)
-        pad = 40
-        times = [d["timestamp"] for d in data]
-        min_t = min(times)
-        max_t = max(times)
-        if max_t == min_t:
-            max_t += 1
-        scale_x = width - 2 * pad
-        scale_y = height - 2 * pad
-
-        def xy(idx, val, max_val):
-            x = pad + (times[idx] - min_t) / (max_t - min_t) * scale_x
-            y = height - pad - min(val, max_val) / max_val * scale_y
-            return x, y
-
-        colors = {"visits": "blue", "favorites": "green", "heat": "red", "popularity": "purple"}
-        limits = {"visits": 5000, "favorites": 5000, "heat": 10, "popularity": 10}
-        for key, color in colors.items():
-            pts = [xy(i, d.get(key, 0), limits[key]) for i, d in enumerate(data)]
-            for a, b in zip(pts, pts[1:]):
-                self.user_canvas.create_line(a[0], a[1], b[0], b[1], fill=color)
-        self.user_canvas.create_line(pad, height - pad, width - pad, height - pad)
-        self.user_canvas.create_line(pad, pad, pad, height - pad)
-
-    def _load_history_rows(self, world_id: str) -> list[dict]:
-        """Return history rows for a world ID."""
-        return list(self.history.get(world_id, []))
-
-    def _draw_world_chart(self, canvas: tk.Canvas, world: dict) -> None:
-        world_id = world.get("id") or world.get("worldId")
-        data = self.history.get(world_id, [])
-        canvas.delete("all")
-        if not data:
-            return
-
-        width = int(canvas.winfo_width() or 600)
-        height = int(canvas.winfo_height() or 200)
-        pad = 40
-
-        times = [d["timestamp"] for d in data]
-        labs = _parse_date(world.get("labsPublicationDate"))
-        pub = _parse_date(world.get("publicationDate"))
-        update_times = []
-        for d in data:
-            u = _parse_date(d.get("updated_at"))
-            if u:
-                update_times.append(int(u.timestamp()))
-
-        extra = [t for t in [labs, pub] if t]
-        t_extra = [int(t.timestamp()) for t in extra] + update_times
-        min_t = min([min(times)] + t_extra) if t_extra else min(times)
-        max_t = max([max(times)] + t_extra) if t_extra else max(times)
-        if max_t == min_t:
-            max_t += 1
-
-        scale_x = width - 2 * pad
-        scale_y = height - 2 * pad
-
-        def x_at(ts: int) -> float:
-            return pad + (ts - min_t) / (max_t - min_t) * scale_x
-
-        def y_val(val: float, limit: float) -> float:
-            return height - pad - min(val, limit) / limit * scale_y
-
-        colors = {
-            "visits": "blue",
-            "favorites": "green",
-            "heat": "red",
-            "popularity": "purple",
-        }
-        limits = {"visits": 10000, "favorites": 10000, "heat": 10, "popularity": 10}
-
-        for key, color in colors.items():
-            pts = []
-            for rec in data:
-                ts = rec["timestamp"]
-                val = rec.get(key, 0) or 0
-                pts.append((x_at(ts), y_val(val, limits[key])))
-            for a, b in zip(pts, pts[1:]):
-                canvas.create_line(a[0], a[1], b[0], b[1], fill=color)
-
-        # event lines
-        if labs:
-            x = x_at(int(labs.timestamp()))
-            canvas.create_line(x, pad, x, height - pad, fill="orange", dash=(4, 2))
-        if pub:
-            x = x_at(int(pub.timestamp()))
-            canvas.create_line(x, pad, x, height - pad, fill="black", dash=(4, 2))
-        for t in update_times:
-            x = x_at(t)
-            canvas.create_line(x, pad, x, height - pad, fill="gray", dash=(2, 2))
-
-        canvas.create_line(pad, height - pad, width - pad, height - pad)
-        canvas.create_line(pad, pad, pad, height - pad)
-        canvas.create_line(width - pad, pad, width - pad, height - pad)
-
-    def _create_world_tabs(self) -> None:
-        """Create sub-tabs for each fetched user world with history."""
-        if not hasattr(self, "user_nb"):
-            return
-        # remove old tabs except the first (list tab)
-        for tab_id in self.user_nb.tabs()[1:]:
-            self.user_nb.forget(tab_id)
->>>>>>> 38526bb4
+
 
         unique: dict[str, dict] = {}
         for w in self.user_data:
@@ -846,37 +563,14 @@
                 unique[wid] = w  # keep last occurrence
 
         for w in unique.values():
-<<<<<<< HEAD
             frame = ttk.Frame(self.detail_nb)
-=======
-            frame = ttk.Frame(self.user_nb)
->>>>>>> 38526bb4
+
 
             # dashboard table with a single metrics row
             dash = ttk.LabelFrame(frame, text="儀表板")
             dash.pack(fill=tk.X, padx=4, pady=2)
-<<<<<<< HEAD
             dash_tree = ttk.Treeview(dash, columns=list(range(len(METRIC_COLS))), show="headings", height=2)
             for idx, col in enumerate(METRIC_COLS):
-=======
-            metrics_cols = [
-                "世界名稱",
-                "發布日期",
-                "最後更新",
-                "瀏覽人次",
-                "大小",
-                "收藏次數",
-                "熱度",
-                "人氣",
-                "實驗室到發布",
-                "瀏覽蒐藏比",
-                "距離上次更新",
-                "已發布",
-                "人次發布比",
-            ]
-            dash_tree = ttk.Treeview(dash, columns=list(range(len(metrics_cols))), show="headings", height=2)
-            for idx, col in enumerate(metrics_cols):
->>>>>>> 38526bb4
                 dash_tree.heading(str(idx), text=col)
                 dash_tree.column(str(idx), width=80, anchor="center")
             row = record_row(w)
@@ -979,7 +673,6 @@
             sec3.pack(fill=tk.BOTH, expand=True, padx=4, pady=2)
             canvas = tk.Canvas(sec3, bg="white", height=200)
             canvas.pack(fill=tk.BOTH, expand=True)
-<<<<<<< HEAD
             ttk.Label(sec3, text=LEGEND_TEXT).pack()
             self.after(100, lambda c=canvas, ww=w: self._draw_world_chart(c, ww))
 
@@ -1023,12 +716,6 @@
             frm.grid(row=idx // cols, column=idx % cols, padx=4, pady=4, sticky="nsew")
         for c in range(cols):
             self.chart_container.columnconfigure(c, weight=1)
-=======
-            self.after(100, lambda c=canvas, ww=w: self._draw_world_chart(c, ww))
-
-            name = w.get("name") or w.get("世界名稱") or w.get("id")
-            self.user_nb.add(frame, text=str(name)[:15])
->>>>>>> 38526bb4
 
 
 def main() -> None:  # pragma: no cover - simple runtime entry
