"""Tkinter GUI for fetching and filtering VRChat world data.

The interface provides several tabs:
- Entrance: input authentication (cookie or basic auth), a search keyword
  and creator user ID.
- Data: fetch worlds by keyword and display the raw JSON.
- Filter: filter the keyword results by tag and sort order.
- World List: show the filtered worlds in a simple list.
- User Worlds: fetch and display worlds created by a specific user.

The tool relies on functions in ``scraper/scraper.py``.  Results are saved
under that folder for reuse by other scripts.  Fetching a creator's worlds uses
Playwright to scrape the VRChat website, so the ``playwright`` package must be
installed and ``playwright install`` executed beforehand.
"""
from __future__ import annotations

import json
from pathlib import Path
import tkinter as tk
from tkinter import ttk, messagebox

<<<<<<< HEAD
from scraper.scraper import (
    fetch_worlds,
    _load_headers,
    load_history,
    update_history,
)
=======
from scraper.scraper import fetch_worlds, _load_headers
>>>>>>> 4981545d

BASE = Path(__file__).resolve().parent
RAW_FILE = BASE / "scraper" / "raw_worlds.json"
USER_FILE = BASE / "scraper" / "user_worlds.json"


class WorldInfoUI(tk.Tk):
    def __init__(self) -> None:
        super().__init__()
        self.title("World Info")
        self.geometry("800x600")

        self.headers = {}
        self.data: list[dict] = []
        self.user_data: list[dict] = []
        self.filtered: list[dict] = []
<<<<<<< HEAD
        self.history: dict[str, list[dict]] = load_history()
=======
>>>>>>> 4981545d

        self._build_tabs()

    # ------------------------------------------------------------------
    # UI construction
    def _build_tabs(self) -> None:
        self.nb = ttk.Notebook(self)
        self.nb.pack(fill=tk.BOTH, expand=True)

        self.tab_entry = ttk.Frame(self.nb)
        self.tab_data = ttk.Frame(self.nb)
        self.tab_filter = ttk.Frame(self.nb)
        self.tab_list = ttk.Frame(self.nb)
        self.tab_user = ttk.Frame(self.nb)
<<<<<<< HEAD
        self.tab_history = ttk.Frame(self.nb)
=======
>>>>>>> 4981545d

        self.nb.add(self.tab_entry, text="入口")
        self.nb.add(self.tab_data, text="資料")
        self.nb.add(self.tab_filter, text="篩選")
        self.nb.add(self.tab_list, text="世界列表")
        self.nb.add(self.tab_user, text="個人世界")
<<<<<<< HEAD
        self.nb.add(self.tab_history, text="歷史記錄")
=======
>>>>>>> 4981545d

        self._build_entry_tab()
        self._build_data_tab()
        self._build_filter_tab()
        self._build_list_tab()
        self._build_user_tab()
<<<<<<< HEAD
        self._build_history_tab()
=======
>>>>>>> 4981545d

    # ------------------------------------------------------------------
    # Entry tab widgets
    def _build_entry_tab(self) -> None:
        f = self.tab_entry
        row = 0
        ttk.Label(f, text="Cookie").grid(row=row, column=0, sticky="e")
        self.var_cookie = tk.StringVar()
        tk.Entry(f, textvariable=self.var_cookie, width=60).grid(row=row, column=1, padx=4, pady=2)
        row += 1

        ttk.Label(f, text="Username").grid(row=row, column=0, sticky="e")
        self.var_user = tk.StringVar()
        tk.Entry(f, textvariable=self.var_user).grid(row=row, column=1, padx=4, pady=2)
        row += 1

        ttk.Label(f, text="Password").grid(row=row, column=0, sticky="e")
        self.var_pass = tk.StringVar()
        tk.Entry(f, textvariable=self.var_pass, show="*").grid(row=row, column=1, padx=4, pady=2)
        row += 1

        ttk.Label(f, text="Search Keyword").grid(row=row, column=0, sticky="e")
        self.var_keyword = tk.StringVar()
        tk.Entry(f, textvariable=self.var_keyword).grid(row=row, column=1, padx=4, pady=2)
        row += 1

        ttk.Label(f, text="User ID").grid(row=row, column=0, sticky="e")
        self.var_userid = tk.StringVar()
        tk.Entry(f, textvariable=self.var_userid).grid(row=row, column=1, padx=4, pady=2)
        row += 1

        btn_frame = ttk.Frame(f)
        btn_frame.grid(row=row, column=0, columnspan=2, pady=4)
        ttk.Button(btn_frame, text="Search", command=self._on_search).grid(row=0, column=0, padx=2)
        ttk.Button(btn_frame, text="User Worlds", command=self._on_user).grid(row=0, column=1, padx=2)

    # ------------------------------------------------------------------
    # Data tab widgets
    def _build_data_tab(self) -> None:
        self.text_data = tk.Text(self.tab_data, wrap="word")
        self.text_data.pack(fill=tk.BOTH, expand=True)
        ttk.Button(self.tab_data, text="Open Filter", command=lambda: self.nb.select(self.tab_filter)).pack(pady=4)

    # Filter tab widgets
    def _build_filter_tab(self) -> None:
        f = self.tab_filter
        ttk.Label(f, text="Tag").grid(row=0, column=0, sticky="e")
        self.var_tag = tk.StringVar(value="all")
        self.box_tag = ttk.Combobox(f, textvariable=self.var_tag, values=["all"])
        self.box_tag.grid(row=0, column=1, padx=4, pady=2)

        ttk.Label(f, text="Sort").grid(row=1, column=0, sticky="e")
        self.var_sort = tk.StringVar(value="popular")
        ttk.Combobox(f, textvariable=self.var_sort, values=["latest", "popular"]).grid(row=1, column=1, padx=4, pady=2)

        ttk.Button(f, text="Apply", command=self._apply_filter).grid(row=2, column=0, columnspan=2, pady=4)

    # World list tab
    def _build_list_tab(self) -> None:
        columns = ("name", "visits", "id")
        self.tree = ttk.Treeview(self.tab_list, columns=columns, show="headings")
        self.tree.heading("name", text="Name")
        self.tree.heading("visits", text="Visits")
        self.tree.heading("id", text="World ID")
        self.tree.column("name", width=250)
        self.tree.column("visits", width=80, anchor="e")
        self.tree.column("id", width=200)
        vsb = ttk.Scrollbar(self.tab_list, orient="vertical", command=self.tree.yview)
        self.tree.configure(yscrollcommand=vsb.set)
        self.tree.pack(side="left", fill=tk.BOTH, expand=True)
        vsb.pack(side="right", fill=tk.Y)

    # User worlds tab
    def _build_user_tab(self) -> None:
        self.text_user = tk.Text(self.tab_user, wrap="word")
        self.text_user.pack(fill=tk.BOTH, expand=True)

<<<<<<< HEAD
    def _build_history_tab(self) -> None:
        f = self.tab_history
        self.var_hist_world = tk.StringVar()
        self.box_hist_world = ttk.Combobox(f, textvariable=self.var_hist_world, values=list(self.history.keys()))
        self.box_hist_world.pack(fill=tk.X, pady=2)
        self.box_hist_world.bind("<<ComboboxSelected>>", self._draw_history)
        self.canvas = tk.Canvas(f, bg="white")
        self.canvas.pack(fill=tk.BOTH, expand=True)
        self._update_history_options()

=======
>>>>>>> 4981545d
    # ------------------------------------------------------------------
    # Actions
    def _load_auth_headers(self) -> None:
        cookie = self.var_cookie.get() or None
        user = self.var_user.get() or None
        pw = self.var_pass.get() or None
        self.headers = _load_headers(cookie, user, pw)

    def _on_search(self) -> None:
        self._load_auth_headers()
        keyword = self.var_keyword.get().strip()
        if not keyword:
            messagebox.showerror("Error", "Keyword required")
            return
        try:
            self.data = fetch_worlds(keyword=keyword, limit=50, headers=self.headers)
            with open(RAW_FILE, "w", encoding="utf-8") as f:
                json.dump(self.data, f, ensure_ascii=False, indent=2)
<<<<<<< HEAD
            update_history(self.data)
            self.history = load_history()
            self._update_history_options()
=======
>>>>>>> 4981545d
            self.text_data.delete("1.0", tk.END)
            self.text_data.insert(tk.END, json.dumps(self.data, ensure_ascii=False, indent=2))
            self._update_tag_options()
            self.nb.select(self.tab_data)
        except RuntimeError as e:  # pragma: no cover - runtime only
            messagebox.showerror("HTTP Error", str(e))
        except Exception as e:  # pragma: no cover - runtime only
            messagebox.showerror("Error", str(e))

    def _on_user(self) -> None:
        self._load_auth_headers()
        user_id = self.var_userid.get().strip()
        if not user_id:
            messagebox.showerror("Error", "User ID required")
            return
        try:
            self.user_data = fetch_worlds(user_id=user_id, limit=50, headers=self.headers)
            with open(USER_FILE, "w", encoding="utf-8") as f:
                json.dump(self.user_data, f, ensure_ascii=False, indent=2)
<<<<<<< HEAD
            update_history(self.user_data)
            self.history = load_history()
            self._update_history_options()
=======
>>>>>>> 4981545d
            self.text_user.delete("1.0", tk.END)
            self.text_user.insert(tk.END, json.dumps(self.user_data, ensure_ascii=False, indent=2))
            self.nb.select(self.tab_user)
        except RuntimeError as e:  # pragma: no cover - runtime only
            messagebox.showerror("HTTP Error", str(e))
        except Exception as e:  # pragma: no cover - runtime only
            messagebox.showerror("Error", str(e))

    def _update_tag_options(self) -> None:
        tags = set()
        for w in self.data:
            for t in w.get("tags", []):
                tags.add(t)
        self.box_tag["values"] = ["all"] + sorted(tags)
        self.var_tag.set("all")

    def _apply_filter(self) -> None:
        worlds = list(self.data)
        tag = self.var_tag.get()
        if tag != "all":
            worlds = [w for w in worlds if tag in w.get("tags", [])]
        if self.var_sort.get() == "latest":
            worlds.sort(key=lambda w: w.get("publicationDate", ""), reverse=True)
        else:
            worlds.sort(key=lambda w: w.get("visits", 0), reverse=True)
        self.filtered = worlds
        for item in self.tree.get_children():
            self.tree.delete(item)
        for w in self.filtered:
            name = w.get("name") or w.get("世界名稱")
            visits = w.get("visits") or w.get("瀏覽人次")
            world_id = w.get("id") or w.get("世界ID")
            self.tree.insert("", tk.END, values=(name, visits, world_id))
        self.nb.select(self.tab_list)

<<<<<<< HEAD
    def _update_history_options(self) -> None:
        self.box_hist_world["values"] = list(self.history.keys())
        if self.history:
            self.var_hist_world.set(list(self.history.keys())[0])
            self._draw_history()

    def _draw_history(self, event=None) -> None:
        world_id = self.var_hist_world.get()
        data = self.history.get(world_id, [])
        self.canvas.delete("all")
        if not data:
            return
        width = int(self.canvas.winfo_width() or 600)
        height = int(self.canvas.winfo_height() or 300)
        pad = 40
        times = [d["timestamp"] for d in data]
        min_t = min(times)
        max_t = max(times)
        if max_t == min_t:
            max_t += 1
        scale_x = width - 2 * pad
        scale_y = height - 2 * pad

        def xy(idx, val, max_val):
            x = pad + (times[idx] - min_t) / (max_t - min_t) * scale_x
            y = height - pad - min(val, max_val) / max_val * scale_y
            return x, y

        colors = {
            "visits": "blue",
            "favorites": "green",
            "heat": "red",
            "popularity": "purple",
        }
        limits = {
            "visits": 5000,
            "favorites": 5000,
            "heat": 10,
            "popularity": 10,
        }
        for key, color in colors.items():
            points = [xy(i, d.get(key, 0), limits[key]) for i, d in enumerate(data)]
            for a, b in zip(points, points[1:]):
                self.canvas.create_line(a[0], a[1], b[0], b[1], fill=color)
        # axes
        self.canvas.create_line(pad, height - pad, width - pad, height - pad)
        self.canvas.create_line(pad, pad, pad, height - pad)

=======
>>>>>>> 4981545d

def main() -> None:  # pragma: no cover - simple runtime entry
    app = WorldInfoUI()
    app.mainloop()


if __name__ == "__main__":
    main()<|MERGE_RESOLUTION|>--- conflicted
+++ resolved
@@ -20,16 +20,12 @@
 import tkinter as tk
 from tkinter import ttk, messagebox
 
-<<<<<<< HEAD
 from scraper.scraper import (
     fetch_worlds,
     _load_headers,
     load_history,
     update_history,
 )
-=======
-from scraper.scraper import fetch_worlds, _load_headers
->>>>>>> 4981545d
 
 BASE = Path(__file__).resolve().parent
 RAW_FILE = BASE / "scraper" / "raw_worlds.json"
@@ -46,10 +42,7 @@
         self.data: list[dict] = []
         self.user_data: list[dict] = []
         self.filtered: list[dict] = []
-<<<<<<< HEAD
         self.history: dict[str, list[dict]] = load_history()
-=======
->>>>>>> 4981545d
 
         self._build_tabs()
 
@@ -64,30 +57,21 @@
         self.tab_filter = ttk.Frame(self.nb)
         self.tab_list = ttk.Frame(self.nb)
         self.tab_user = ttk.Frame(self.nb)
-<<<<<<< HEAD
         self.tab_history = ttk.Frame(self.nb)
-=======
->>>>>>> 4981545d
 
         self.nb.add(self.tab_entry, text="入口")
         self.nb.add(self.tab_data, text="資料")
         self.nb.add(self.tab_filter, text="篩選")
         self.nb.add(self.tab_list, text="世界列表")
         self.nb.add(self.tab_user, text="個人世界")
-<<<<<<< HEAD
         self.nb.add(self.tab_history, text="歷史記錄")
-=======
->>>>>>> 4981545d
 
         self._build_entry_tab()
         self._build_data_tab()
         self._build_filter_tab()
         self._build_list_tab()
         self._build_user_tab()
-<<<<<<< HEAD
         self._build_history_tab()
-=======
->>>>>>> 4981545d
 
     # ------------------------------------------------------------------
     # Entry tab widgets
@@ -164,8 +148,7 @@
     def _build_user_tab(self) -> None:
         self.text_user = tk.Text(self.tab_user, wrap="word")
         self.text_user.pack(fill=tk.BOTH, expand=True)
-
-<<<<<<< HEAD
+        
     def _build_history_tab(self) -> None:
         f = self.tab_history
         self.var_hist_world = tk.StringVar()
@@ -176,8 +159,6 @@
         self.canvas.pack(fill=tk.BOTH, expand=True)
         self._update_history_options()
 
-=======
->>>>>>> 4981545d
     # ------------------------------------------------------------------
     # Actions
     def _load_auth_headers(self) -> None:
@@ -196,12 +177,9 @@
             self.data = fetch_worlds(keyword=keyword, limit=50, headers=self.headers)
             with open(RAW_FILE, "w", encoding="utf-8") as f:
                 json.dump(self.data, f, ensure_ascii=False, indent=2)
-<<<<<<< HEAD
             update_history(self.data)
             self.history = load_history()
             self._update_history_options()
-=======
->>>>>>> 4981545d
             self.text_data.delete("1.0", tk.END)
             self.text_data.insert(tk.END, json.dumps(self.data, ensure_ascii=False, indent=2))
             self._update_tag_options()
@@ -221,12 +199,9 @@
             self.user_data = fetch_worlds(user_id=user_id, limit=50, headers=self.headers)
             with open(USER_FILE, "w", encoding="utf-8") as f:
                 json.dump(self.user_data, f, ensure_ascii=False, indent=2)
-<<<<<<< HEAD
             update_history(self.user_data)
             self.history = load_history()
             self._update_history_options()
-=======
->>>>>>> 4981545d
             self.text_user.delete("1.0", tk.END)
             self.text_user.insert(tk.END, json.dumps(self.user_data, ensure_ascii=False, indent=2))
             self.nb.select(self.tab_user)
@@ -262,7 +237,6 @@
             self.tree.insert("", tk.END, values=(name, visits, world_id))
         self.nb.select(self.tab_list)
 
-<<<<<<< HEAD
     def _update_history_options(self) -> None:
         self.box_hist_world["values"] = list(self.history.keys())
         if self.history:
@@ -311,8 +285,7 @@
         self.canvas.create_line(pad, height - pad, width - pad, height - pad)
         self.canvas.create_line(pad, pad, pad, height - pad)
 
-=======
->>>>>>> 4981545d
+
 
 def main() -> None:  # pragma: no cover - simple runtime entry
     app = WorldInfoUI()
